*.pyc
build/
*.egg-info/
input/*
output/*
ground_truth/*
/.fleet
/.obsidian
/.spyproject
/.vs
/.vscode
/.idea
/env*
*.pyproj.*
speedscope.json
*.pkl
.venv/
benchmarks/
<<<<<<< HEAD
profile.*
=======
docs/_build/
docs/api/
>>>>>>> 8d066d01
<|MERGE_RESOLUTION|>--- conflicted
+++ resolved
@@ -16,9 +16,6 @@
 *.pkl
 .venv/
 benchmarks/
-<<<<<<< HEAD
 profile.*
-=======
 docs/_build/
-docs/api/
->>>>>>> 8d066d01
+docs/api/