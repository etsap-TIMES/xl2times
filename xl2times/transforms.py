import re
import time
from collections import defaultdict
from concurrent.futures import ProcessPoolExecutor
from dataclasses import replace
from functools import reduce
from itertools import groupby, repeat
from pathlib import Path
from typing import Any

import pandas as pd
from joblib import Parallel, delayed
from loguru import logger
from more_itertools import locate
from pandas.core.frame import DataFrame
from tqdm import tqdm

from . import utils
from .datatypes import Config, DataModule, EmbeddedXlTable, Tag, TimesModel
from .utils import max_workers

csets_ordered_for_pcg = ["DEM", "MAT", "NRG", "ENV", "FIN"]
default_pcg_suffixes = [
    cset + io for cset in csets_ordered_for_pcg for io in ["I", "O"]
]

attr_prop = {
    "COM_LIM": "limtype",
    "COM_TSL": "ctslvl",
    "COM_TYPE": "ctype",
    "PRC_PCG": "primarycg",
    "PRC_TSL": "tslvl",
    "PRC_VINT": "vintage",
}

process_map = {
    "pset_pn": "processes_by_name",
    "pset_pd": "processes_by_desc",
    "pset_set": "processes_by_sets",
    "pset_ci": "processes_by_comm_in",
    "pset_co": "processes_by_comm_out",
}

commodity_map = {
    "cset_cn": "commodities_by_name",
    "cset_cd": "commodities_by_desc",
    "cset_set": "commodities_by_sets",
}

dm_cols = {"source_filename", "module_type", "submodule", "module_name"}


def remove_comment_rows(
    config: Config,
    tables: list[EmbeddedXlTable],
    model: TimesModel,
) -> list[EmbeddedXlTable]:
    """Remove comment rows from all the tables.

    Assumes table dataframes are not empty.
    """
    result = []

    for table in tables:
        tag = Tag(table.tag)
        if tag in config.row_comment_chars:
            table.dataframe = _remove_df_comment_rows(
                table.dataframe, config.row_comment_chars[tag]
            )
            # Keep the table if it stays not empty
            if not table.dataframe.empty:
                result.append(table)
            else:
                continue
        else:
            result.append(table)

    return result


def _remove_df_comment_rows(
    df: DataFrame,
    comment_chars: dict[str, list],
) -> DataFrame:
    """Delete rows with cells starting with symbols indicating a comment row in any
    column, and return the new DataFrame. Comment row symbols are column name
    dependant and are passed as an additional argument.

    Parameters
    ----------
    df
        Dataframe.
    comment_chars
        Dictionary where keys are column names and values are lists of valid comment symbols

    Returns
    -------
    DataFrame
        Data frame without comment rows.
    """
    comment_rows = set()

    for colname in df.columns:
        if colname in comment_chars:
            comment_rows.update(
                locate(
                    df[colname],
                    lambda cell: isinstance(cell, str)
                    and (cell.startswith(tuple(comment_chars[colname]))),
                )
            )

    return df.drop(index=list(comment_rows)).reset_index(drop=True)


def remove_comment_cols(table: EmbeddedXlTable) -> EmbeddedXlTable:
    """Return a modified copy of 'table' where columns with labels starting with '*'
    have been deleted. Assumes that any leading spaces in the original input table have
    been removed.

    Parameters
    ----------
    table
        Table object in EmbeddedXlTable format.

    Returns
    -------
    EmbeddedXlTable
        Table object in EmbeddedXlTable format without comment columns.
    """
    if table.dataframe.size == 0:
        return table

    comment_cols = [
        colname
        for colname in table.dataframe.columns
        if isinstance(colname, str) and colname.startswith("*")
    ]
    # Drop comment columns and any resulting empty rows
    df = table.dataframe.drop(comment_cols, axis=1).dropna(axis=0, how="all")
    df = df.reset_index(drop=True)
    return replace(table, dataframe=df)


def remove_exreg_cols(
    config: Config,
    tables: list[EmbeddedXlTable],
    model: TimesModel,
) -> list[EmbeddedXlTable]:
    """Remove external region columns from all the tables except tradelinks."""
    external_regions = model.external_regions

    def remove_table_exreg_cols(
        table: EmbeddedXlTable,
    ) -> EmbeddedXlTable:
        """
        Return a modified copy of 'table' where columns that are external regions
        have been removed.
        """
        exreg_cols = [
            colname
            for colname in table.dataframe.columns
            if colname.upper() in external_regions
        ]

        if exreg_cols:
            df = table.dataframe.drop(exreg_cols, axis=1)
            return replace(table, dataframe=df)

        else:
            return table

    # Do not do anything if external_reagions is empty
    if not external_regions:
        return tables
    # Otherwise remove external region column from the relevant tables
    else:
        return [
            remove_table_exreg_cols(t) if t.tag != Tag.tradelinks else t for t in tables
        ]


def remove_tables_with_formulas(
    config: Config,
    tables: list[EmbeddedXlTable],
    model: TimesModel,
) -> list[EmbeddedXlTable]:
    """Return a modified copy of 'tables' where tables with formulas (as identified by
    an initial '=') have deleted from the list.

    Parameters
    ----------
    config

    tables
        List of tables in EmbeddedXlTable format.
    model


    Returns
    -------
    list[EmbeddedXlTable]
        List of tables in EmbeddedXlTable format without any formulas.
    """

    def is_formula(s):
        return isinstance(s, str) and len(s) > 0 and s[0] == "="

    def has_formulas(table):
        has = table.dataframe.map(is_formula).any(axis=None)
        if has:
            logger.warning(f"Excluding table {table.tag} because it has formulas")
        return has

    return [table for table in tables if not has_formulas(table)]


def validate_input_tables(
    config: Config,
    tables: list[EmbeddedXlTable],
    model: TimesModel,
) -> list[EmbeddedXlTable]:
    """Perform some basic validation (tag names are valid, no duplicate column labels),
    and remove empty tables (for recognized tags).
    """

    def discard(table):
        if table.tag in config.discard_if_empty:
            return table.dataframe.empty
        elif table.tag == Tag.unitconversion:
            logger.info("Dropping ~UNITCONVERSION table")
            return True
        else:
            return False

    result = []
    for table in tables:
        if not Tag.has_tag(table.tag):
            logger.warning(f"Dropping table with unrecognized tag {table.tag}")
            continue
        if discard(table):
            continue
        # Check for duplicate columns:
        seen = set()
        dupes = [x for x in table.dataframe.columns if x in seen or seen.add(x)]
        if len(dupes) > 0:
            logger.warning(
                f"Duplicate columns in {table.range}, {table.sheetname},"
                f" {table.filename}: {','.join(dupes)}"
            )
        result.append(table)
    return result


def revalidate_input_tables(
    config: Config,
    tables: list[EmbeddedXlTable],
    model: TimesModel,
) -> list[EmbeddedXlTable]:
    """Perform further validation of input tables:
    - remove tables without required columns;
    - remove any row with missing values in any of the required columns;
    - add any column expected for processing downstream;
    - forward fill values in columns as specified in the config.
    """
    result = []
    for table in tables:
        tag = Tag(table.tag)
        # Replace empty strings with NA
        df = table.dataframe.replace("", pd.NA)
        # Drop columns that are all NA
        df = df.dropna(axis=1, how="all", ignore_index=True)
        required_cols = config.required_columns[tag]
        if required_cols:
            # Drop table if any column in required columns is missing
            missing_cols = required_cols.difference(df.columns)
            if missing_cols:
                logger.warning(
                    f"Dropping {tag.value} table withing range {table.range} on sheet {table.sheetname}"
                    f" in file {table.filename} due to missing required columns: {missing_cols}"
                )
                # Discard the table
                continue
            # Drop any rows with missing values in required columns
            df = df.dropna(
                subset=list(required_cols), axis=0, how="any", ignore_index=True
            )

        # Add columns in config.add_columns if missing
        add_columns = config.add_columns[tag]
        if add_columns and not add_columns.issubset(df.columns):
            cols_to_add = add_columns.difference(df.columns)
            for col in cols_to_add:
                df[col] = pd.NA
        # Forwards fill values in columns
        ff_cols = config.forward_fill_cols[tag].intersection(df.columns)
        for col in ff_cols:
            df[col] = df[col].ffill()
        # Append table to the list if reached this far
        result.append(replace(table, dataframe=df))

    return result


def normalize_tags_columns(
    config: Config,
    tables: list[EmbeddedXlTable],
    model: TimesModel,
) -> list[EmbeddedXlTable]:
    """Normalize (uppercase) tags and (lowercase) column names.

    Parameters
    ----------
    config

    tables
        List of tables in EmbeddedXlTable format.
    model


    Returns
    -------
    list[EmbeddedXlTable]
        List of tables in EmbeddedXlTable format with normalzed values.
    """

    def normalize(table: EmbeddedXlTable) -> EmbeddedXlTable:
        # Only uppercase upto ':', the rest can be non-uppercase values like regions
        parts = table.tag.split(":")
        # assert len(parts) <= 2
        newtag = parts[0].upper()
        defaults = parts[1].strip() if len(parts) > 1 else None

        df = table.dataframe
        # Strip leading and trailing whitespaces from column names
        df.columns = df.columns.str.strip()

        col_name_map = {x: x.lower() for x in df.columns}
        df = df.rename(columns=col_name_map)

        return replace(table, tag=newtag, dataframe=df, defaults=defaults)

    return [normalize(table) for table in tables]


def normalize_column_aliases(
    config: Config,
    tables: list[EmbeddedXlTable],
    model: TimesModel,
) -> list[EmbeddedXlTable]:
    for table in tables:
        tag = Tag(table.tag)
        if tag in config.column_aliases:
            table.dataframe = table.dataframe.rename(
                columns=config.column_aliases[tag], errors="ignore"
            )
        else:
            logger.info(f"WARNING: could not find {tag.value} in config.column_aliases")
        if len(set(table.dataframe.columns)) > len(table.dataframe.columns):
            raise ValueError(
                f"Table has duplicate column names (after normalization): {table}"
            )
    return tables


def include_tables_source(
    config: Config,
    tables: list[EmbeddedXlTable],
    model: TimesModel,
) -> list[EmbeddedXlTable]:
    """Add a column specifying source filename to every table."""

    def include_table_source(table: EmbeddedXlTable):
        df = table.dataframe
        df["source_filename"] = Path(table.filename).stem
        df["module_type"] = DataModule.module_type(table.filename)
        df["submodule"] = DataModule.submodule(table.filename)
        df["module_name"] = DataModule.module_name(table.filename)
        return replace(table, dataframe=df)

    return [include_table_source(table) for table in tables]


def merge_tables(
    config: Config,
    tables: list[EmbeddedXlTable],
    model: TimesModel,
) -> dict[str, DataFrame]:
    """Merge all tables in 'tables' with the same table tag. Return a dictionary
    linking each table tag with its merged table or populate TimesModel class.

    Parameters
    ----------
    config

    tables
        List of tables in EmbeddedXlTable format.
    model


    Returns
    -------
    dict[str,DataFrame]
        Dictionary associating a given table tag with its merged table.
    """
    result = {}

    for key, value in groupby(sorted(tables, key=lambda t: t.tag), lambda t: t.tag):
        group = list(value)

        if len(group) == 0:
            continue

        df = pd.concat([table.dataframe for table in group], ignore_index=True)
        result[key] = df

        match key:
            case Tag.fi_process:
                # TODO: Find a better place for this (both info and processing)
                times_prc_sets = set(config.times_sets["PRC_GRP"])
                # Index of rows with TIMES process sets
                index = df["sets"].str.upper().isin(times_prc_sets)
                # Print a warning if non-TIMES sets are present
                if not all(index):
                    for _, row in df[~index].iterrows():
                        region, sets, process = row[["region", "sets", "process"]]
                        logger.warning(
                            f"Unknown process set {sets} specified for process {process}"
                            f" in region {region}. The record will be dropped."
                        )
                # Exclude records with non-TIMES sets
                model.processes = df.loc[index]
            case Tag.fi_comm:
                model.commodities = df
            case _:
                result[key] = df

    return result


def apply_tag_specified_defaults(
    config: Config,
    tables: list[EmbeddedXlTable],
    model: TimesModel,
) -> list[EmbeddedXlTable]:
    return [utils.apply_composite_tag(t) for t in tables]


def _harmonise_attributes(df: DataFrame, mapping: dict[str, set[str]]) -> DataFrame:
    """Harmonise attributes in the dataframe. Includes:
    - Capitalising all attributes, unless column type float.
    - Handling attributes containing tilde, such as 'ACT_COST~2030'.
    """
    # Do nothing if there is no attribute column
    if "attribute" not in df.columns:
        return df
    # Capitalise all attributes, unless column type
    if df["attribute"].dtype != float:
        df["attribute"] = df["attribute"].str.upper()

    # Handle Attribute containing tilde, such as 'ACT_COST~2030'
    index = df["attribute"].str.contains("~", na=False)
    if any(index):
        for attr in set(df["attribute"][index]):
            i = index & (df["attribute"] == attr)
            parts = [part.strip() for part in attr.split("~")]
            for value in parts:
                colname, typed_value = _get_colname(value, mapping)
                if colname is None:
                    df.loc[i, "attribute"] = typed_value
                else:
                    if colname not in df.columns:
                        df[colname] = pd.NA
                    df.loc[i, colname] = typed_value
    return df


def _custom_melt(dataframe: DataFrame, data_columns: list[str]) -> DataFrame:
    """Custom melt function that handles the case where data columns are not of the same type."""
    df, attribute_suffix = utils.explode(dataframe, data_columns)
    # Append the data column name to the Attribute column values
    if "attribute" not in df.columns:
        df["attribute"] = pd.NA
    i = df["attribute"].notna()
    df.loc[i, "attribute"] = df.loc[i, "attribute"] + "~" + attribute_suffix[i]
    i = df["attribute"].isna()
    df.loc[i, "attribute"] = attribute_suffix[i]
    return df


def process_flexible_import_tables(
    config: Config,
    tables: list[EmbeddedXlTable],
    model: TimesModel,
) -> list[EmbeddedXlTable]:
    """Attempt to process all flexible import tables in 'tables'.

    The processing includes:

    - Checking that the table is indeed a flexible import table. If not, return it unmodified.
    - Removing, adding and renaming columns as needed.
    - Populating index columns.
    - Handing Attribute column and Other Indexes.

    See https://iea-etsap.org/docs/Documentation_for_the_TIMES_Model-Part-IV_October-2016.pdf from p16.

    Parameters
    ----------
    config

    tables
        List of tables in EmbeddedXlTable format.
    model


    Returns
    -------
    list[EmbeddedXlTable]
        List of tables in EmbeddedXlTable format with all FI_T processed.
    """
    # Get a list of allowed values for each category.
    # TODO: update this dictionary
    legal_values = {
        "limtype": set(config.times_sets["LIM"]),
        "timeslice": set(model.ts_tslvl["tslvl"]).union(model.ts_tslvl["ts"]),
        "commodity": set(utils.merge_columns(tables, Tag.fi_comm, "commodity")),
        "region": model.internal_regions,
        "currency": utils.single_column(tables, Tag.currencies, "currency"),
        "other_indexes": set(config.times_sets["IN_OUT"])
        .union(config.times_sets["IMPEXP"])
        .union(default_pcg_suffixes),
    }

    attributes = config.all_attributes.union(config.attr_aliases)

    def process_flexible_import_table(
        table: EmbeddedXlTable,
    ) -> EmbeddedXlTable:
        # Make sure it's a flexible import table, and return the table untouched if not
        if not table.tag == Tag.fi_t:
            return table

        # Rename, add and remove specific columns if the circumstances are right
        df = table.dataframe

        # Tag column no longer used to identify data columns
        # https://veda-documentation.readthedocs.io/en/latest/pages/introduction.html#veda2-0-enhanced-features

        index_columns = config.known_columns[Tag.fi_t].intersection(df.columns)
        # This takes care of the case where the table has repeated column names
        # There can be aliases in between the columns, so it should probably stay this way
        data_columns = [col for col in df.columns if col not in index_columns]
        # Check if all data columns are years or attributes
        is_all_year = all([is_year(col) for col in data_columns])
        is_all_attr = all(
            [col.split("~")[0].upper() in attributes for col in data_columns]
        )
        # Convert dataframe to the long format
        if data_columns:
            if is_all_attr and "attribute" not in df.columns:
                df = pd.melt(
                    df,
                    id_vars=list(index_columns),
                    var_name="attribute",
                    value_name="value",
                    ignore_index=False,
                )
            elif is_all_year and "year" not in df.columns:
                df = pd.melt(
                    df,
                    id_vars=list(index_columns),
                    var_name="year",
                    value_name="value",
                    ignore_index=False,
                )
            else:
                df = _custom_melt(df, data_columns)

        # Harmonise attributes
        df = _harmonise_attributes(df, legal_values)
        df = df.reset_index(drop=True)
        # The rows below will be dropped later on when the topology info is stored.
        if "value" not in df.columns:
            df["value"] = pd.NA

        return replace(table, dataframe=df)

    return [process_flexible_import_table(t) for t in tables]


def _get_colname(value, legal_values):
    """Return the value in the desired format along with the associated category (if any)."""
    if value.isdigit():
        return "year", int(value)
    for name, values in legal_values.items():
        if value.upper() in values:
            return name, value.upper()
    return None, value


def process_user_constraint_tables(
    config: Config,
    tables: list[EmbeddedXlTable],
    model: TimesModel,
) -> list[EmbeddedXlTable]:
    """Process all user constraint tables in 'tables'.

    The processing includes:

    - Removing, adding and renaming columns as needed.
    - Populating index columns.
    - Handing Attribute column and wildcards.

    See https://iea-etsap.org/docs/Documentation_for_the_TIMES_Model-Part-IV_October-2016.pdf from p16.

    Parameters
    ----------
    config

    tables
        List of tables in EmbeddedXlTable format.
    model


    Returns
    -------
    list[EmbeddedXlTable]
        List of tables in EmbeddedXlTable format with all FI_T processed.
    """
    legal_values = {
        "attribute": {attr for attr in config.all_attributes if attr.startswith("uc")},
        "region": model.internal_regions.union({"allregions".upper()}),
        "commodity": set(utils.merge_columns(tables, Tag.fi_comm, "commodity")),
        "timeslice": set(model.ts_tslvl["tslvl"]),
        "limtype": set(config.times_sets["LIM"]),
        "side": set(config.times_sets["SIDE"]),
    }

    def process_user_constraint_table(
        table: EmbeddedXlTable,
    ) -> EmbeddedXlTable:
        # See https://iea-etsap.org/docs/Documentation_for_the_TIMES_Model-Part-IV_October-2016.pdf from p16

        if not table.tag == Tag.uc_t:
            return table

        df = table.dataframe
        uc_sets = table.uc_sets

        # TODO: Handle pseudo-attributes in a more general way
        known_columns = config.known_columns[Tag.uc_t].difference(
            {"uc_attr", "allregions"}
        )
        data_columns = [x for x in df.columns if x not in known_columns]

        # Convert dataframe to the long format
        df = _custom_melt(df, data_columns)
        # Harmonize attributes
        df = _harmonise_attributes(df, legal_values)
        # Remove allregions from region column, so it can be filled in later
        i = df["region"].str.lower() == "allregions"
        df.loc[i, "region"] = pd.NA
        # Apply any general region specification if present
        regions_list = {"R_E", "R_S"}.intersection(uc_sets.keys())
        [regions_list] = regions_list if regions_list else {None}
        if regions_list:
            regions = uc_sets[regions_list]
            # Only expand regions if specified regions list is not allregions or empty
            if regions.lower() not in ["allregions", ""]:
                # Only include valid model region names
                regions = model.internal_regions.intersection(
                    set(regions.upper().split(","))
                )
                regions = ",".join(regions)
                i_allregions = df["region"].isna()
                df.loc[i_allregions, "region"] = regions
        df = df.reset_index(drop=True)

        return replace(table, dataframe=df)

    return [process_user_constraint_table(t) for t in tables]


def generate_uc_properties(
    config: Config,
    tables: list[EmbeddedXlTable],
    model: TimesModel,
) -> list[EmbeddedXlTable]:
    """Generate a dataframe containing User Constraint properties."""
    uc_tables = [table for table in tables if table.tag == Tag.uc_t]
    columns = [
        "uc_n",
        "description",
        "region",
        "region_action",
        "period_action",
        "timeslice_action",
        "uc_attr",
        "group_type",
        "side",
    ]
    user_constraints = pd.DataFrame(columns=columns)
    # Create df_list to hold DataFrames that will be concatenated later on
    df_list = list()
    cols = {"uc_n", "region", "description"}
    for uc_table in uc_tables:
        uc_df = uc_table.dataframe
        # DataFrame with unique UC names and descriptions if they exist:
        df = (
            uc_df.loc[:, list(cols.intersection(uc_df.columns))]
            .groupby(["uc_n", "region"], sort=False)
            .first()
        )
        df = df.reset_index()
        # Add info on how regions, periods and timeslices should be treated by the UCs
        for key in uc_table.uc_sets.keys():
            if key.startswith("R_"):
                df["region_action"] = key
            elif key.startswith("T_"):
                df["period_action"] = key
            elif key.startswith("TS_"):
                df["timeslice_action"] = key
        # Supplement with UC_ATTR if present
        index = uc_df["attribute"] == "UC_ATTR"
        if any(index):
            uc_attr_rows = uc_df.loc[index, ["uc_n", "region", "value", "side"]]
            # uc_attr is expected as column name
            uc_attr_rows = (
                uc_attr_rows.rename(columns={"value": "uc_attr"})
                .dropna()
                .drop_duplicates()
            )
            df = pd.merge(df, uc_attr_rows, on=["uc_n", "region"], how="left")
            # Remove UC_ATTR records from the original dataframe
            uc_table.dataframe = uc_df[~index].reset_index(drop=True)

        df_list.append(df)
    # Do further processing if df_list is not empty
    if df_list:
        # Create a single DataFrame with all UCs
        user_constraints = pd.concat(df_list).reset_index(drop=True)

        # Use name to populate description if it is missing
        index = user_constraints["description"].isna()
        if any(index):
            user_constraints.loc[index, ["description"]] = user_constraints["uc_n"][
                index
            ]
        # Handle uc_attr
        index = (
            user_constraints["uc_attr"].notna()
            if "uc_attr" in user_constraints.columns
            else list()
        )
        # Unpack uc_attr if not all the values in the column are na
        if any(index):
            # Handle semicolon-separated values
            i_pairs = index & user_constraints["uc_attr"].str.contains(";")
            if any(i_pairs):
                user_constraints.loc[i_pairs, "uc_attr"] = user_constraints[
                    i_pairs
                ].apply(
                    lambda row: row["uc_attr"].strip().split(";"),
                    axis=1,
                )
                user_constraints = user_constraints.explode(
                    "uc_attr", ignore_index=True
                )
                # Update index
                index = user_constraints["uc_attr"].notna()
            # Extend UC_NAME set with timeslice levels
            extended_uc_names = set(
                config.times_sets["UC_NAME"] + config.times_sets["TSLVL"]
            )
            uc_group_types = set(config.times_sets["UC_GRPTYPE"])

            def process_uc_attr(pair_str):
                items = [s.strip().upper() for s in pair_str.split(",")]
                group_types = [s for s in items if s in uc_group_types]
                uc_names = [s for s in items if s in extended_uc_names]
                if (
                    len(group_types) > 1
                    or len(uc_names) > 1
                    or len(group_types) + len(uc_names) != len(items)
                ):
                    raise ValueError(
                        f"uc_attr column value expected to be a pair (UC_GRPTYPE, UC_NAME/TSLVL) but got {pair_str}"
                    )
                return next(iter(group_types), None), next(iter(uc_names), None)

            group_types, uc_attrs = zip(
                *map(process_uc_attr, user_constraints.loc[index, "uc_attr"])
            )
            user_constraints.loc[index, "group_type"] = group_types
            user_constraints.loc[index, "uc_attr"] = uc_attrs
        # TODO: Can this (until user_constraints.explode) become a utility function?
        # Handle allregions by substituting it with a list of internal regions
        index = user_constraints["region"].str.lower() == "allregions"
        if any(index):
            user_constraints.loc[index, ["region"]] = ",".join(model.internal_regions)

        # Handle comma-separated regions
        index = user_constraints["region"].str.contains(",")
        if any(index):
            user_constraints.loc[index, "region"] = user_constraints[index].apply(
                lambda row: [
                    region
                    for region in row["region"].split(",")
                    if region in model.internal_regions
                ],
                axis=1,
            )
        # Explode regions
        user_constraints = user_constraints.explode("region", ignore_index=True)

    model.user_constraints = user_constraints.rename(
        columns={"uc_n": "name", "uc_attr": "uc_param"}
    )

    return tables


def fill_in_column_defaults(
    config: Config,
    tables: list[EmbeddedXlTable],
    model: TimesModel,
) -> list[EmbeddedXlTable]:
    """Fill-in defaults specified by column. Also populate region column if the value
    is dependent on the file path. A column should be existing for the defaults to be applied.

    Parameters
    ----------
    config

    tables
        List of tables in EmbeddedXlTable format.
    model


    Returns
    -------
    list[EmbeddedXlTable]
        List of tables in EmbeddedXlTable format with empty values filled in.
    """
    # The default regions for VT_* files is given by ~BookRegions_Map:
    vt_regions = defaultdict(list)
    brm = utils.single_table(tables, Tag.book_regions_map).dataframe
    for _, row in brm.iterrows():
        if row["region"] in model.internal_regions:
            vt_regions[row["bookname"]].append(row["region"])

    def fill_in_column_defaults_table(table: EmbeddedXlTable):
        df, tag, filename = (table.dataframe, table.tag, table.filename)
        module_type = DataModule.module_type(filename)
        default_values = config.column_default_value.get(Tag(tag), {})

        for colname in df.columns:
            # Get the default value for the column if it exists
            col_default_value = default_values.get(colname)
            if col_default_value is not None:
                # Apply default values to cells that are empty
                df[colname] = df[colname].fillna(col_default_value)
            elif colname == "region":
                isna = df[colname].isna()
                # Region dimension is not supported in subres in fi_t and fi_process tables
                if (
                    module_type == "subres"
                    and tag in {Tag.fi_t, Tag.fi_process, Tag.fi_comm}
                    and any(~isna)
                ):
                    logger.warning(
                        f"Unsupported dimension. Encountered region specification in file {filename}, "
                        f"on sheet {table.sheetname}, within range {table.range}. It will be reset."
                    )
                    isna = pd.Series(True, index=df.index)
                # Use BookRegions_Map to fill VT_* files, and all regions for other files
                matches = (
                    re.search(r"VT_([A-Za-z0-9]+)_", Path(filename).stem)
                    if module_type == "base"
                    else None
                )
                if matches is not None:
                    book = matches.group(1)
                    if book in vt_regions:
                        df.loc[isna, [colname]] = ",".join(vt_regions[book])
                    else:
                        logger.warning(f"book name {book} not in BookRegions_Map")
                else:
                    df.loc[isna, [colname]] = ",".join(model.internal_regions)
        return replace(table, dataframe=df)

    return [fill_in_column_defaults_table(t) for t in tables]


def _has_comma(s) -> bool:
    return isinstance(s, str) and "," in s


def _split_by_commas(s):
    if _has_comma(s):
        return [x.strip() for x in s.split(",")]
    else:
        return s


def expand_rows(
    query_columns: set[str], lists_columns: set[str], table: EmbeddedXlTable
) -> EmbeddedXlTable:
    """Expand entries with commas in lists_columns into separate entries in the same column. Do this for
    all tables; keep entries in query_columns as lists.

    Parameters
    ----------
    query_columns
        List of query column names.
    lists_columns
        List of columns that may contain comma-separated lists.
    table
        Table in EmbeddedXlTable format.

    Returns
    -------
    EmbeddedXlTable
        Table in EmbeddedXlTable format with expanded comma entries.
    """
    # Exclude columns that have patterns
    exclude_cols = set(process_map.keys()).union(set(commodity_map.keys()))
    lists_columns = lists_columns.difference(exclude_cols)
    df = table.dataframe
    c = df.map(_has_comma)
    cols_to_make_lists = [
        colname
        for colname in c.columns
        if colname in lists_columns and c[colname].any()
    ]
    cols_to_explode = [
        colname for colname in cols_to_make_lists if colname not in query_columns
    ]

    if len(cols_to_make_lists) > 0:
        # Transform comma-separated strings into lists
        df[cols_to_make_lists] = df[cols_to_make_lists].map(_split_by_commas)
        if len(cols_to_explode) > 0:
            for colname in cols_to_explode:
                # https://pandas.pydata.org/docs/reference/api/pandas.DataFrame.explode.html#pandas.DataFrame.explode
                df = df.explode(colname, ignore_index=True)
    return replace(table, dataframe=df)


def remove_invalid_values(
    config: Config,
    tables: dict[str, DataFrame],
    model: TimesModel,
) -> dict[str, DataFrame]:
    """Remove all entries of any dataframes that are considered invalid. The rules for
    allowing an entry can be seen in the 'constraints' dictionary below.

    Parameters
    ----------
    config

    tables
        List of tables in EmbeddedXlTable format.
    model


    Returns
    -------
    list[EmbeddedXlTable]
        List of tables in EmbeddedXlTable format with disallowed entries removed.
    """
    # TODO: This should be table type specific
    # TODO pull this out
    # Rules for allowing entries. Each entry of the dictionary designates a rule for a
    # a given column, and the values that are allowed for that column.
    constraints = {
        "csets": csets_ordered_for_pcg,
        "region": model.internal_regions,
    }

    # TODO: FI_T and UC_T should take into account whether a specific dimension is required
    skip_tags = {
        Tag.tfm_ava,
        Tag.tfm_mig,
        Tag.tfm_upd,
        Tag.uc_t,
    }

    def remove_invalid_values_table(df):
        is_valid_list = [
            df[colname].isin(values)
            for colname, values in constraints.items()
            if colname in df.columns
        ]
        if is_valid_list:
            is_valid = reduce(lambda a, b: a & b, is_valid_list)
            return df[is_valid].reset_index(drop=True)
        else:
            return df

    for tag, dataframe in tables.items():
        if tag not in skip_tags:
            tables[tag] = remove_invalid_values_table(dataframe)

    model.processes = remove_invalid_values_table(model.processes)
    model.commodities = remove_invalid_values_table(model.commodities)

    return tables


def create_model_units(
    config: Config,
    tables: dict[str, DataFrame],
    model: TimesModel,
) -> dict[str, DataFrame]:
    """Create a dataframe with all units in the model."""
    units_map = {
        "activity": model.processes["tact"].unique(),
        "capacity": model.processes["tcap"].unique(),
        "commodity": model.commodities["unit"].unique(),
        "currency": tables[Tag.currencies]["currency"].unique(),
    }

    model.units = pd.concat(
        [pd.DataFrame({"unit": v, "type": k}) for k, v in units_map.items()]
    )

    return tables


def process_time_periods(
    config: Config,
    tables: list[EmbeddedXlTable],
    model: TimesModel,
) -> list[EmbeddedXlTable]:
    model.start_year = utils.get_scalar(Tag.start_year, tables)
    active_pdef = utils.get_scalar(Tag.active_p_def, tables)
    df = utils.single_table(tables, Tag.time_periods).dataframe

    active_series = df[active_pdef.lower()]
    # Remove empty rows
    active_series = active_series.dropna()

    df = pd.DataFrame({"d": active_series})
    # Start years = start year, then cumulative sum of period durations
    df["b"] = (active_series.cumsum() + model.start_year).shift(
        1, fill_value=model.start_year
    )
    df["e"] = df.b + df.d - 1
    df["m"] = df.b + ((df.d - 1) // 2)
    df["year"] = df.m

    model.time_periods = df.astype(int)

    return tables


def process_regions(
    config: Config,
    tables: list[EmbeddedXlTable],
    model: TimesModel,
) -> list[EmbeddedXlTable]:
    """Read model regions and update model.internal_regions and model.all_regions.

    Include IMPEXP and MINRNW in model.all_regions (defined by default by Veda).
    """
    model.all_regions.update(["IMPEXP", "MINRNW"])
    # Read region settings
    region_def = utils.single_table(tables, Tag.book_regions_map).dataframe
    # Harmonise the dataframe
    region_def = (
        region_def.dropna(how="any")
        .apply(lambda x: x.str.upper())
        .drop_duplicates(ignore_index=True)
    )
    # Update model.all_regions
    model.all_regions.update(region_def["region"])
    # Determine model.internal_regions
    booknames = set(region_def["bookname"])
    valid_booknames = {
        b
        for b in booknames
        if any(re.match(rf"^VT_{b}_", file, re.IGNORECASE) for file in model.files)
    }
    model.internal_regions.update(
        region_def["region"][region_def["bookname"].isin(valid_booknames)]
    )

    # Print a warning for any region treated as external
    for bookname in booknames.difference(valid_booknames):
        external = region_def["region"][region_def["bookname"] == bookname].to_list()
        logger.warning(
            f"VT_{bookname}_* is not in model files. Treated {external} as external regions."
        )

    # Apply regions filter
    if config.filter_regions:
        keep_regions = model.internal_regions.intersection(config.filter_regions)
        if keep_regions:
            model.internal_regions = keep_regions
        else:
            logger.warning("Regions filter not applied; no valid entries found.")

    return tables


def complete_dictionary(model: TimesModel) -> dict[str, DataFrame]:
    # TODO this depends only on TimesModel -- should we move this to be a method in that class?
    tables = dict()
    for k, v in [
        ("AllRegions", model.all_regions),
        ("Regions", model.internal_regions),
        ("DataYears", model.data_years),
        ("PastYears", model.past_years),
        ("ModelYears", model.model_years),
    ]:
        if "region" in k.lower():
            column_list = ["region"]
        else:
            column_list = ["year"]

        tables[k] = pd.DataFrame(sorted(v), columns=column_list)

    # Dataframes
    for k, v in {
        "Attributes": model.attributes,
        "Commodities": model.commodities,
        "CommodityGroups": model.commodity_groups,
        "Processes": model.processes,
        "Topology": model.topology,
        "Trade": model.trade,
        "TimePeriods": model.time_periods,
        "TimeSlices": model.ts_tslvl,
        "TimeSliceMap": model.ts_map,
        "UserConstraints": model.user_constraints,
        "UCAttributes": model.uc_attributes,
        "Units": model.units,
    }.items():
        if not v.empty:
            tables[k] = v

    return tables


def capitalise_table_values(
    config: Config,
    tables: list[EmbeddedXlTable],
    model: TimesModel,
) -> list[EmbeddedXlTable]:
    """Ensure that all table entries are uppercase. Strip leading and trailing whitespace."""

    def capitalise_table_entries(table: EmbeddedXlTable):
        df = table.dataframe
        # Capitalise all entries if column type string
        colnames = df.select_dtypes(include="object").columns
        seen_cols = [colname for colname in colnames if colname in df.columns]
        if len(df) > 0:
            for seen_col in seen_cols:
                # Index of rows with string entries
                i = df[seen_col].apply(lambda x: isinstance(x, str))
                if any(i):
                    df.loc[i, seen_col] = df[seen_col][i].str.upper().str.strip()
            return replace(table, dataframe=df)
        else:
            return table

    return [capitalise_table_entries(table) for table in tables]


def _populate_defaults(
    tag: Tag,
    dataframe: DataFrame,
    col_name: str,
    config: Config,
    attr_col_name: str = "attribute",
):
    """Fill in some of the missing values based on defaults in place."""
    i_relevant_attributes = dataframe[attr_col_name].isin(
        config.veda_attr_defaults[col_name].keys()
    )
    if col_name in dataframe.columns:
        starting_na = i_relevant_attributes & dataframe[col_name].isna()
    else:
        # Add the column if it does not exist, but is needed
        if any(i_relevant_attributes):
            starting_na = i_relevant_attributes
            dataframe[col_name] = pd.NA
        else:
            starting_na = pd.Series(False, index=dataframe.index)

    if any(starting_na):
        attributes = dataframe[starting_na][attr_col_name].unique()
        for attr in attributes:
            i_attr = dataframe[attr_col_name] == attr
            default_values = config.veda_attr_defaults[col_name][attr.upper()]
            for default_value in default_values:
                # Ensure that previously filled values are not overwritten
                current_na = dataframe[col_name].isna()
                remaining_na = starting_na & i_attr & current_na
                if any(remaining_na):
                    if default_value not in config.known_columns[tag]:
                        dataframe.loc[remaining_na, [col_name]] = default_value
                    elif default_value in dataframe.columns:
                        dataframe.loc[remaining_na, [col_name]] = dataframe[
                            remaining_na
                        ][default_value]


def _populate_calculated_defaults(df: DataFrame, model: TimesModel):
    """Determine values of and fill in some indexes."""
    if any(df["cg"] == "veda_cg"):
        i = df["cg"] == "veda_cg"
        df.loc[i, "cg"] = df[i].apply(
            lambda x: model.veda_cgs.get((x["region"], x["process"], x["commodity"])),
            axis=1,
        )


def prepare_for_querying(
    config: Config,
    tables: dict[str, DataFrame],
    model: TimesModel,
) -> dict[str, DataFrame]:
    """Prepare tables for querying by harmonising them and filling in missing values.
    This includes
    - Adding expected columns with NA if they are missing.
    - Expanding year columns if they contain ranges.
    - Applying attribute-specific default values (incl. if specified under a different column).
    - Filling in missing values in year and currency columns with defaults.
    """
    exclude_tags = {Tag.tfm_mig, Tag.tfm_upd}
    attribute_tags = [Tag.fi_t, Tag.uc_t]
    currency = tables[Tag.currencies]["currency"][0]
    mapping_to_defaults = {
        "limtype": "limtype",
        "timeslice": "tslvl",
        "year2": "year2",
    }

    for tag, df in tables.items():
        # Ensure that required columns are present for all tables with attributes
        # TODO: This should probably be further refined.
        if "attribute" in df.columns:
            columns_to_check = set(config.attr_by_index.keys()).difference(df.columns)
            for col in columns_to_check:
                if set(df["attribute"]).intersection(config.attr_by_index[col]):
                    df[col] = pd.NA
        # Expand year column if it contains ranges
        if "year" in df.columns:
            i = df["year"].notna()

            df.loc[i, "year2"] = df[i].apply(
                lambda row: (
                    int(row["year"].split("-")[1]) if "-" in str(row["year"]) else pd.NA
                ),
                axis=1,
            )

            df.loc[i, "year"] = df[i].apply(
                lambda row: (
                    int(row["year"].split("-")[0])
                    if "-" in str(row["year"])
                    else (row["year"] if row["year"] != "" else pd.NA)
                ),
                axis=1,
            )
        if tag not in exclude_tags:
            for colname in df.columns:
                # TODO make this more declarative
                # Apply default values to missing cells

                if colname in mapping_to_defaults and "attribute" in df.columns:
                    isna = df[colname].isna()
                    if any(isna):
                        key = mapping_to_defaults[colname]
                        for value in config.veda_attr_defaults[key].keys():
                            df.loc[
                                isna
                                & df["attribute"].isin(
                                    config.veda_attr_defaults[key][value]
                                ),
                                colname,
                            ] = value
                elif colname == "year":
                    df.loc[df[colname].isna(), [colname]] = model.start_year
                elif colname == "currency":
                    df.loc[df[colname].isna(), [colname]] = currency

        # Do some additional processing for the tables
        if tag in attribute_tags:
            # TODO: should we have a global list of column name -> type?
            if "year" in df.columns:
                df["year"] = pd.to_numeric(df["year"], errors="coerce")
            # Populate commodity and other_indexes based on defaults
            for col in ("commodity", "other_indexes", "cg"):
                _populate_defaults(tag, df, col, config, "original_attr")

        tables[tag] = df

    return tables


def include_cgs_in_topology(
    config: Config,
    tables: dict[str, DataFrame],
    model: TimesModel,
) -> dict[str, DataFrame]:
    """Include commodity groups in model topology."""
    # cached_file = Path("/tmp/include_cgs_in_topology.pkl")
    # if cached_file.exists():
    #     # just load and return the cached pickle
    #     with cached_file.open("rb") as f:
    #         model.topology = pickle.load(f)
    #         logger.info(
    #             f"Using cached data for include_cgs_in_topology from {cached_file}"
    #         )
    #         return tables

    # Veda determines default PCG based on predetermined order and presence of OUT/IN commodity
    columns = ["region", "process", "primarycg"]
    i = tables[Tag.fi_process]["primarycg"].isin(default_pcg_suffixes)
    # DataFrame with Veda PCGs specified in the process declaration tables
    reg_prc_veda_pcg = (
        tables[Tag.fi_process]
        .loc[i, columns]
        .drop_duplicates(keep="last", ignore_index=True)
    )

    # Extract commodities and their sets by region
    columns = ["region", "csets", "commodity"]
    comm_set = model.commodities[columns].drop_duplicates(keep="first")

    # Commodity groups by process, region and commodity
    comm_groups = pd.merge(
        model.topology, comm_set, on=["region", "commodity"]
    ).drop_duplicates(keep="last")
    comm_groups = comm_groups.head(10)

    # Add columns for the number of IN/OUT commodities of each type
    _count_comm_group_vectorised(comm_groups)

    def name_comm_group(df: pd.Series) -> str | None:
        """Generate the name of a commodity group based on the member count."""
        if df["commoditygroup"] > 1:
            return df["process"] + "_" + df["csets"] + df["io"][:1]
        elif df["commoditygroup"] == 1:
            return df["commodity"]
        else:
            return None

    # Replace commodity group member count with the name
    comm_groups["commoditygroup"] = comm_groups.apply(name_comm_group, axis=1)

    # Determine default PCG according to Veda's logic
    comm_groups = _process_comm_groups_vectorised(comm_groups, csets_ordered_for_pcg)

    # Add standard Veda PCGS named contrary to name_comm_group
    if reg_prc_veda_pcg.shape[0]:
        io_map = {"I": "IN", "O": "OUT"}
        suffix_to_cset = {suffix: suffix[:3] for suffix in default_pcg_suffixes}
        suffix_to_io = {suffix: io_map[suffix[3]] for suffix in default_pcg_suffixes}
        df = reg_prc_veda_pcg
        df["csets"] = df["primarycg"].replace(suffix_to_cset)
        df["io"] = df["primarycg"].replace(suffix_to_io)
        df["commoditygroup"] = df["process"] + "_" + df["primarycg"]
        columns = ["region", "process", "io", "csets"]
        df = pd.merge(
            df[columns + ["commoditygroup"]],
            comm_groups[columns + ["commodity"]],
            on=columns,
        )
        comm_groups = pd.concat([comm_groups, df])
        comm_groups = comm_groups.drop_duplicates(
            subset=["region", "process", "io", "commodity", "csets", "commoditygroup"],
            keep="last",
            ignore_index=True,
        )

    # TODO: Include info from ~TFM_TOPINS e.g. include RSDAHT2 in addition to RSDAHT

    # # Write topology to cache to speed up next time:
    # with cached_file.open("wb") as f:
    #     pickle.dump(comm_groups, f)
    # logger.info(f"Saved cache for include_cgs_in_topology to {cached_file}")

    model.topology = comm_groups

    return tables


def _count_comm_group_vectorised(comm_groups: DataFrame) -> None:
    """Store the number of IN/OUT commodities of the same type per Region and Process in
    CommodityGroup. `comm_groups` is modified in-place.

    Parameters
    ----------
    comm_groups
        'Process' DataFrame with additional columns "commoditygroup"
    """
    cols_to_groupby = comm_groups.columns.difference(["commodity"])
    comm_groups["commoditygroup"] = 0

    comm_groups["commoditygroup"] = (
        comm_groups.groupby(list(cols_to_groupby)).transform("count")
    )["commoditygroup"]
    # set commodity group to 0 for io rows that aren't IN or OUT
    comm_groups.loc[~comm_groups["io"].isin(["IN", "OUT"]), "commoditygroup"] = 0


def _process_comm_groups_vectorised(
    comm_groups: DataFrame, csets_ordered_for_pcg: list[str]
) -> DataFrame:
    """Sets the first commodity group in the list of csets_ordered_for_pcg as the
    default pcg for each region/process/io combination, but setting the io="OUT" subset
    as default before "IN".

    See:
        Section 3.7.2.2, pg 80. of `TIMES Documentation PART IV` for details.

    Parameters
    ----------
    comm_groups
        'Process' DataFrame with columns `["region", "process", "io", "csets", "commoditygroup"]`
    csets_ordered_for_pcg
        List of csets in the order they should be considered for default pcg


    Returns
    -------
        Processed DataFrame with a new column "DefaultVedaPCG" set to True for the default pcg in
        each region/process/io combination.
    """

    def _set_default_veda_pcg(group):
        """For a given [region, process] group, default group is set as the first cset
        in the `csets_ordered_for_pcg` list, which is an output, if one exists,
        otherwise the first input.
        """
        if not group["csets"].isin(csets_ordered_for_pcg).all():
            return group

        for io in ["OUT", "IN"]:
            for cset in csets_ordered_for_pcg:
                group.loc[
                    (group["io"] == io) & (group["csets"] == cset), "DefaultVedaPCG"
                ] = True
                if group["DefaultVedaPCG"].any():
                    break
        return group

    comm_groups["DefaultVedaPCG"] = None
    comm_groups_subset = comm_groups.groupby(
        ["region", "process"], sort=False, as_index=False
    ).apply(_set_default_veda_pcg)
    comm_groups_subset = comm_groups_subset.reset_index(
        level=0, drop=True
    ).sort_index()  # back to the original index and row order
    return comm_groups_subset


def create_model_cgs(
    config: Config,
    tables: dict[str, DataFrame],
    model: TimesModel,
) -> dict[str, DataFrame]:
    """Create model commodity groups."""
    # Single member CGs i.e., CG and commodity are the same
    single_cgs = model.commodities[["region", "commodity"]].drop_duplicates(
        ignore_index=True
    )
    single_cgs["commoditygroup"] = single_cgs["commodity"]
    # Commodity groups from topology
    top_cgs = model.topology[["region", "commodity", "commoditygroup"]].drop_duplicates(
        ignore_index=True
    )
    cgs = pd.concat([single_cgs, top_cgs], ignore_index=True)
    cgs["gmap"] = cgs["commoditygroup"] != cgs["commodity"]
    model.commodity_groups = cgs.dropna().drop_duplicates(ignore_index=True)

    return tables


def process_tradelinks(
    config: Config,
    tables: list[EmbeddedXlTable],
    model: TimesModel,
) -> list[EmbeddedXlTable]:
    """Process tradelinks and create model trade (between internal regions)."""
    cols_list = ["origin", "in", "destination", "out", "process"]
    cols_list.extend(dm_cols)
    result = []
    # Include trade between internal regions
    for table in tables:
        if table.tag == Tag.tradelinks_dins:
            df = table.dataframe
            f_links = df.rename(
                columns={
                    "reg1": "origin",
                    "comm1": "in",
                    "reg2": "destination",
                    "comm2": "out",
                }
            )
            result.append(f_links[cols_list])
            # Check if any of the links are bi-directional
            if "b" in df["tradelink"].str.lower().unique():
                b_links = df[df["tradelink"].str.lower() == "b"].rename(
                    columns={
                        "reg1": "destination",
                        "comm1": "out",
                        "reg2": "origin",
                        "comm2": "in",
                    }
                )
                result.append(b_links[cols_list])
    if result:
        top_ire = pd.concat(result).reset_index(drop=True)
        # Discard tradelinks if none of the regions is internal
        i = top_ire["origin"].isin(model.internal_regions) | top_ire[
            "destination"
        ].isin(model.internal_regions)
        model.trade = top_ire[i].reset_index(drop=True)
    else:
        model.trade = pd.DataFrame(columns=cols_list)

    return tables


def complete_model_trade(
    config: Config,
    tables: dict[str, DataFrame],
    model: TimesModel,
) -> dict[str, DataFrame]:
    """Supplement model trade with IRE flows from external regions (i.e. IMPEXP and MINRNW)."""
    veda_set_ext_reg_mapping = {"IMP": "IMPEXP", "EXP": "IMPEXP", "MIN": "MINRNW"}
    veda_ire_sets = model.custom_psets

    # Index of IRE processes in model.processes
    i = model.processes["sets"] == "IRE"
    # IRE processes by region
    ire_prc = model.processes[["region", "process"]][i].drop_duplicates(keep="last")

    # Generate inter-regional exchange topology
    top_ire = model.topology[["region", "process", "commodity", "io"] + list(dm_cols)]
    if config.include_dummy_imports:
        dummy_process_cset = [
            ["NRG", "IMPNRGZ"],
            ["MAT", "IMPMATZ"],
            ["DEM", "IMPDEMZ"],
        ]
        dummy_ire = pd.DataFrame(dummy_process_cset, columns=["csets", "process"])
        dummy_ire = dummy_ire.merge(
            pd.DataFrame(model.internal_regions, columns=["region"]), how="cross"
        )
        dummy_ire = dummy_ire.merge(model.topology[["region", "csets", "commodity"]])
        dummy_ire = dummy_ire.drop(columns=["csets"])
        dummy_ire["io"] = "OUT"
        top_ire = pd.concat([top_ire, dummy_ire])

    top_ire = top_ire.merge(ire_prc)
    top_ire = top_ire.merge(veda_ire_sets)
    top_ire["region2"] = top_ire["sets"].replace(veda_set_ext_reg_mapping)
    top_ire[["origin", "destination", "in", "out"]] = pd.NA
    for io in ("IN", "OUT"):
        index = top_ire["io"] == io
        top_ire.loc[index, [io.lower()]] = top_ire["commodity"].loc[index]
    na_out = top_ire["out"].isna()
    top_ire.loc[na_out, ["out"]] = top_ire["in"].loc[na_out]
    na_in = top_ire["in"].isna()
    top_ire.loc[na_in, ["in"]] = top_ire["out"].loc[na_in]
    is_imp_or_min = top_ire["sets"].isin({"IMP", "MIN"})
    is_exp = top_ire["sets"] == "EXP"
    top_ire.loc[is_imp_or_min, ["origin"]] = top_ire["region2"].loc[is_imp_or_min]
    top_ire.loc[is_imp_or_min, ["destination"]] = top_ire["region"].loc[is_imp_or_min]
    top_ire.loc[is_exp, ["origin"]] = top_ire["region"].loc[is_exp]
    top_ire.loc[is_exp, ["destination"]] = top_ire["region2"].loc[is_exp]
    top_ire = top_ire.drop(columns=["region", "region2", "sets", "io"])
    top_ire = top_ire.drop_duplicates(keep="first", ignore_index=True)

    model.trade = pd.concat([top_ire, model.trade]).reset_index(drop=True)

    return tables


def fill_in_missing_pcgs(
    config: Config,
    tables: dict[str, DataFrame],
    model: TimesModel,
) -> dict[str, DataFrame]:
    """Fill in missing primary commodity groups in model.processes.

    Expand primary commodity groups specified by a suffix.
    Remove indication of auxillary flows from model topology.
    """
    df = model.processes
    # Expand primary commodity groups specified in primarycg column by a suffix
    i = df["primarycg"].isin(default_pcg_suffixes) & df["process"].notna()
    if any(i):
        # Specify primary commodity group based on suffix and the process name.
        df.loc[i, "primarycg"] = df["process"][i] + "_" + df["primarycg"][i]
    default_pcgs = model.topology
    default_pcgs = default_pcgs.loc[
        default_pcgs["DefaultVedaPCG"] == 1,
        ["region", "process", "commoditygroup"],
    ]
    default_pcgs = default_pcgs.rename(columns={"commoditygroup": "primarycg"})
    default_pcgs = pd.merge(
        default_pcgs,
        df.loc[df["primarycg"].isna(), df.columns != "primarycg"],
        how="right",
    )
    df = pd.concat([df, default_pcgs])
    # Keep last if a row appears more than once (disregard primarycg)
    df = df.drop_duplicates(
        subset=[c for c in df.columns if c != "primarycg"],
        keep="last",
    )

    model.processes = df

    # Remove indication of auxillary flows from model topology
    mapping = {"IN-A": "IN", "OUT-A": "OUT"}
    model.topology = model.topology.replace({"io": mapping})

    return tables


def remove_fill_tables(
    config: Config,
    tables: list[EmbeddedXlTable],
    model: TimesModel,
) -> list[EmbeddedXlTable]:
    # These tables collect data from elsewhere and update the table itself or a region below
    # The collected data is then presumably consumed via Excel references or vlookups
    # TODO: For the moment, assume that these tables are up-to-date. We will need a tool to do this.
    result = []
    for table in tables:
        if table.tag != Tag.tfm_fill and not table.tag == Tag.tfm_fill_r:
            result.append(table)
    return result


def convert_com_tables(
    config: Config,
    tables: list[EmbeddedXlTable],
    model: TimesModel,
) -> list[EmbeddedXlTable]:
    """Transform comemi and comagg tables to fi_t."""
    convert_tags = {
        Tag.comemi: {
            "attribute": "vda_emcb",
            "index_column": "other_indexes",
            "other_column": "commodity",
        },
        Tag.comagg: {
            "attribute": "com_agg",
            "index_column": "other_indexes",
            "other_column": "commodity",
        },
    }
    result = []
    for table in tables:
        if table.tag not in convert_tags:
            result.append(table)
        else:
            target_tag = Tag.fi_t
            info = convert_tags[Tag(table.tag)]
            index_column = info["index_column"]
            other_column = info["other_column"]
            df = table.dataframe
            # Remove columns that are not allowed
            # TODO: Base this on the config file instead
            remove_cols = ["region", "year"]
            df = df.drop(columns=remove_cols, errors="ignore")
            data_columns = [
                colname for colname in df.columns if colname != index_column
            ]
            df, names = utils.explode(df, data_columns)
            df = df.rename(columns={"value": info["attribute"]})
            df[other_column] = names
            df[other_column] = df[other_column].str.upper()

            df = df.reset_index(drop=True)
            # Ensure consistency with tables of the same type
            add_columns = config.add_columns[target_tag].difference(df.columns)
            for col in add_columns:
                df[col] = pd.NA
            result.append(replace(table, dataframe=df, tag=target_tag))

    return result


def process_processes(
    config: Config,
    tables: list[EmbeddedXlTable],
    model: TimesModel,
) -> list[EmbeddedXlTable]:
    """Process processes. The steps include:
    - Replace custom sets with standard TIMES sets.
    - Fill in missing ts level values for processes.

    Create model.custom_psets.
    """
    result = []
    veda_sets_to_times = {"IMP": "IRE", "EXP": "IRE", "MIN": "IRE"}
    original_dfs = []
    daynite = True if "DAYNITE" in set(model.ts_tslvl["tslvl"]) else False

    for table in tables:
        if table.tag != Tag.fi_process:
            result.append(table)
        else:
            original_dfs.append(table.dataframe)
            df = table.dataframe.replace({"sets": veda_sets_to_times})
            # Fill in missing ts level values for ELE processes
            if daynite:
                i = (df["sets"] == "ELE") & df["tslvl"].isna()
                df.loc[i, "tslvl"] = "DAYNITE"
            result.append(replace(table, dataframe=df))

    merged_tables = pd.concat(original_dfs, ignore_index=True)
    i = merged_tables["sets"].isin(veda_sets_to_times.keys())
    model.custom_psets = merged_tables[["sets", "process"]][i].drop_duplicates(
        ignore_index=True
    )

    return result


def create_model_topology(
    config: Config,
    tables: list[EmbeddedXlTable],
    model: TimesModel,
) -> list[EmbeddedXlTable]:
    """Create model topology. Drop rows with missing values in fi_t tables."""
    columns = {
        "region",
        "process",
        "commodity-in",
        "commodity-in-aux",
        "commodity-out",
        "commodity-out-aux",
    }.union(dm_cols)
    topology = pd.DataFrame(columns=list(columns))

    top_info = []

    def process(fit_table):
        df = fit_table.dataframe
        cols = [col for col in columns.intersection(df.columns)]
        top_info.append(df[cols])
        # Rows with missing values in fi_t tables can now safely be dropped.
        df = df.dropna(subset=["value"], axis=0, ignore_index=True)
        return replace(fit_table, dataframe=df)

    tables = [process(t) if t.tag == Tag.fi_t else t for t in tables]

    # Drop any table with an emtpy dataframe
    tables = [t for t in tables if not t.dataframe.empty]

    topology = pd.concat(top_info, ignore_index=True)

    topology = pd.melt(
        topology,
        id_vars=["region", "process"] + list(dm_cols),
        var_name="io",
        value_name="commodity",
    )

    topology = topology.replace(
        {
            "io": {
                "commodity-in": "IN",
                "commodity-in-aux": "IN-A",
                "commodity-out": "OUT",
                "commodity-out-aux": "OUT-A",
            }
        },
    )
    topology = topology.dropna(how="any", subset=["process", "commodity"])
    topology = topology.drop_duplicates(keep="first")
    # Populate region column if missing
    topology = topology.fillna({"region": ",".join(model.internal_regions)})
    # Check if dataframe contains entries with commas
    df = topology.map(_has_comma)
    cols_with_comma = [col for col in df.columns if df[col].any()]
    if cols_with_comma:
        # Convert entries with commas to lists
        topology = topology.map(_split_by_commas)
        # Explode lists to rows
        for col in cols_with_comma:
            topology = topology.explode(col, ignore_index=True)
    model.topology = topology

    return tables


def generate_dummy_processes(
    config: Config,
    tables: list[EmbeddedXlTable],
    model: TimesModel,
) -> list[EmbeddedXlTable]:
    """Define dummy processes and specify default cost data for them to ensure that a
    TIMES model can always be solved.

    This covers situations when a commodity cannot be supplied by other means.
    Significant cost is usually associated with the activity of these processes to
    ensure that they are used as a last resort
    """
    if config.include_dummy_imports:
        # TODO: Activity units below are arbitrary. Suggest Veda devs not to have any.
        dummy_processes = [
            ["IMPNRGZ", "Dummy Import of NRG", "PJ", "NRG"],
            ["IMPMATZ", "Dummy Import of MAT", "MT", "MAT"],
            ["IMPDEMZ", "Dummy Import of DEM", "PJ", "DEM"],
        ]

        process_declarations = pd.DataFrame(
            dummy_processes,
            columns=["process", "description", "tact", "primarycg"],
        )
        # Characteristics that are the same for all dummy processes
        additional_cols = {
            "sets": "IMP",
            "tslvl": "ANNUAL",
        }
        for col, value in additional_cols.items():
            process_declarations[col] = value

        process_data_specs = process_declarations[["process"]].copy()
        # Provide an empty value in case an upd table is used to provide data
        process_data_specs["ACTCOST"] = ""

        mapping = {Tag.fi_process: process_declarations, Tag.fi_t: process_data_specs}

        for tag, df in mapping.items():
            # Ensure consistency with tables of the same type
            add_columns = config.add_columns[tag].difference(df.columns)
            for col in add_columns:
                df[col] = pd.NA
            # Append the table to the list of tables
            tables.append(
                EmbeddedXlTable(
                    tag=tag,
                    uc_sets={},
                    sheetname="",
                    range="",
                    filename="",
                    dataframe=df,
                )
            )

    return tables


def harmonise_tradelinks(
    config: Config,
    tables: list[EmbeddedXlTable],
    model: TimesModel,
) -> list[EmbeddedXlTable]:
    """Transform tradelinks to tradelinks_dins."""
    result = []
    for table in tables:
        if table.tag == Tag.tradelinks:
            df = table.dataframe
            trd_direction = table.sheetname.lower().split("_")[0]
            comm = df.columns[0]
            destinations = [c for c in df.columns if c != comm]
            df = df.rename(columns={comm: "origin"})
            df = pd.melt(
                df, id_vars=["origin"], value_vars=destinations, var_name="destination"
            ).dropna(subset="value")
            # Remove rows for which the value is 0 (e.g. no trade)
            df = df[df["value"] != 0]
            # Create a process column (process name may be specified in the value column)
            df["process"] = df["value"].astype(str)
            df = df.drop(columns=["value"])
            # Replace numeric values in the process column with NA (i.e. not a valid process name)
            i = df["process"].str.isnumeric()
            if any(i):
                df.loc[i, ["process"]] = pd.NA
            # Uppercase values in process and destination columns
            df["process"] = df["process"].str.upper()
            df["destination"] = df["destination"].str.upper()
            df = df.drop_duplicates(keep="first")

            if trd_direction == "uni":
                df["tradelink"] = "u"
            elif trd_direction == "bi":
                df["tradelink"] = "b"
            else:
                df["tradelink"] = 1
                # Determine whether a trade link is bi- or unidirectional
                trd_type = (
                    df.groupby(["regions", "process"])["tradelink"]
                    .agg("count")
                    .reset_index()
                )
                trd_type = trd_type.replace({"tradelink": {1: "u", 2: "b"}})
                df = df.drop(columns=["tradelink"])
                df = df.merge(trd_type, how="inner", on=["regions", "process"])

            # Add a column containing linked regions (directionless for bidirectional links)
            df["regions"] = df.apply(
                lambda row: (
                    tuple(sorted([row["origin"], row["destination"]]))
                    if row["tradelink"] == "b"
                    else tuple([row["origin"], row["destination"]])
                ),
                axis=1,
            )

            # Drop tradelink (bidirectional) duplicates
            df = df.drop_duplicates(
                subset=["regions", "process", "tradelink"], keep="last"
            )
            df = df.drop(columns=["regions"])
            df["comm"] = comm.upper()
            df["comm1"] = df["comm"]
            df["comm2"] = df["comm"]
            df = df.rename(columns={"origin": "reg1", "destination": "reg2"})
            # Use Veda approach to naming of trade processes if process name is missing
            i = df["process"].isna()
            if any(i):
                df.loc[i, ["process"]] = df[i].apply(
                    lambda row: "T"
                    + "_".join(
                        [
                            row["tradelink"].upper(),
                            row["comm"],
                            row["reg1"],
                            row["reg2"],
                            "01",
                        ]
                    ),
                    axis=1,
                )
            result.append(replace(table, dataframe=df, tag=Tag.tradelinks_dins))
        else:
            result.append(table)

    return result


def is_year(col_name):
    """A column name is a year if it is an int >= 0."""
    return col_name.isdigit() and int(col_name) >= 0


def process_drvr_tables(
    config: Config,
    tables: list[EmbeddedXlTable],
    model: TimesModel,
) -> list[EmbeddedXlTable]:
    """Process DRVR_TABLE, DRVR_ALLOCATION and SERIES tables."""
    result = []
    for table in tables:
        tag = Tag(table.tag)
        if tag not in [Tag.drvr_table, Tag.series]:
            result.append(table)
        else:
            df = table.dataframe
            known_cols = config.known_columns[tag]
            # Other columns are those that are not in known_cols. They are expected to represent years
            other_cols = [col for col in df.columns if col not in known_cols]
            # Create a dictionary of columns to keep (if they represent years) and rename
            keep_rename_cols = {
                col: col.lstrip(r"\~")
                for col in other_cols
                if col.startswith(r"\~") and is_year(col.lstrip(r"\~"))
            }
            # Drop columns that are not in known_cols and do not represent years
            drop_cols = [col for col in other_cols if col not in keep_rename_cols]
            if drop_cols:
                # Print a warning that columns will be dropped
                logger.warning(
                    f"Columns {drop_cols} will be dropped from {tag} table found in {table.filename}, sheet {table.sheetname} and range {table.range}."
                )
                # Remove columns that are either not known or represent years
                df = df.drop(columns=drop_cols, errors="ignore")
            # Remove \~ from columns representing years
            if keep_rename_cols:
                df = df.rename(columns=keep_rename_cols)
            else:
                # Print a warning that no year columns were specified and the table will be dropped
                logger.warning(
                    f"No year columns specified in the expected format. Dropping {tag} table found in {table.filename}, sheet {table.sheetname} and range {table.range}."
                )
                continue
            # Melt the dataframe to long format
            df = pd.melt(
                df,
                id_vars=list(known_cols),
                var_name="year",
                value_name="value",
            )
            result.append(replace(table, dataframe=df))
    return result


def process_transform_table_variants(
    config: Config,
    tables: list[EmbeddedXlTable],
    model: TimesModel,
) -> list[EmbeddedXlTable]:
    """Reduces variants of TFM_INS like TFM_INS-TS to TFM_INS."""

    def has_no_wildcards(list):
        return all(
            list.apply(
                lambda x: x is not None
                and x[0] != "-"
                and "*" not in x
                and "," not in x
                and "?" not in x
                and "_" not in x
            )
        )

    result = []
    for table in tables:
        tag = Tag(table.tag)
        if tag in [
            Tag.tfm_dins_ts,
            Tag.tfm_ins_ts,
            Tag.tfm_upd_ts,
        ]:
            # ~TFM_INS-TS: Gather columns whose names are years into a single "Year" column:
            df = table.dataframe

            if "year" in df.columns:
                raise ValueError(f"TFM_INS-TS table already has Year column: {table}")

            other_columns = [
                col_name for col_name in df.columns if not is_year(col_name)
            ]
            df = pd.melt(
                df,
                id_vars=other_columns,
                var_name="year",
                value_name="value",
                ignore_index=False,
            )
            # Convert the year column to integer
            df["year"] = df["year"].astype("int")
            result.append(
                replace(table, dataframe=df, tag=Tag(tag.value.split("-")[0]))
            )
        elif tag in [
            Tag.tfm_dins_at,
            Tag.tfm_ins_at,
            Tag.tfm_upd_at,
        ]:
            # ~TFM_INS-AT: Gather columns with attribute names into a single "Attribute" column
            df = table.dataframe
            if "attribute" in df.columns:
                raise ValueError(
                    f"TFM_INS-AT table already has Attribute column: {table}"
                )
            other_columns = [
                col_name
                for col_name in df.columns
                if col_name.upper() not in (config.all_attributes | config.attr_aliases)
            ]
            df = pd.melt(
                df,
                id_vars=other_columns,
                var_name="attribute",
                value_name="value",
                ignore_index=False,
            )
            # Convert the attribute column to uppercase
            df["attribute"] = df["attribute"].str.upper()
            result.append(
                replace(table, dataframe=df, tag=Tag(tag.value.split("-")[0]))
            )
        else:
            result.append(table)

    return result


def process_transform_tables(
    config: Config,
    tables: list[EmbeddedXlTable],
    model: TimesModel,
) -> list[EmbeddedXlTable]:
    """Process transform tables."""
    regions = model.internal_regions
    # TODO: Add other tfm tags?
    tfm_tags = [
        Tag.tfm_ava,
        Tag.tfm_dins,
        Tag.tfm_ins,
        Tag.tfm_ins_txt,
        Tag.tfm_topins,
        Tag.tfm_upd,
        Tag.tfm_mig,
        Tag.tfm_comgrp,
    ]

    result = []
    dropped = []
    for table in tables:
        tag = Tag(table.tag)

        if tag not in tfm_tags:
            result.append(table)

        elif tag in tfm_tags and tag != Tag.tfm_topins:
            df = table.dataframe

            # Standardize column names
            known_columns = config.known_columns[tag]

            # Handle Regions:
            # Check whether any of model regions are among columns
            if set(df.columns).isdisjoint({x.lower() for x in regions}):
                if "region" not in df.columns:
                    # If there's no region information at all, this table is for all regions:
                    df["region"] = ["allregions"] * len(df)
                # Else, we only have a "region" column so handle it below
            else:
                if "region" in df.columns:
                    raise ValueError(
                        "ERROR: table has a column called region as well as columns with"
                        f" region names:\n{table}\n{df.columns}"
                    )
                # In the absence of the "region" column values in the "value" column apply to all regions
                if "value" in df.columns:
                    df = df.rename(columns={"value": "allregions"})
                # We have columns whose names are regions, so gather them into a "region" column:
                region_cols = [
                    col_name
                    for col_name in df.columns
                    if col_name in set([x.lower() for x in regions]) | {"allregions"}
                ]
                other_columns = [
                    col_name for col_name in df.columns if col_name not in region_cols
                ]
                df = pd.melt(
                    df,
                    id_vars=other_columns,
                    var_name="region",
                    value_name="value",
                    ignore_index=False,
                )
                df = df.sort_index().reset_index(drop=True)  # retain original row order

            # This expands "allregions" into one row for each region:
            df["region"] = df["region"].map(
                lambda x: regions if x == "allregions" else x
            )
            df = df.explode(["region"])
            df["region"] = df["region"].str.upper()

            # Remove unknown columns and add missing known columns:
            unknown_columns = [
                col_name
                for col_name in df.columns
                if col_name not in known_columns | {"region", "value"}
            ]
            df = df.drop(columns=unknown_columns)

            result.append(replace(table, dataframe=df))
        else:
            dropped.append(table)

    if len(dropped) > 0:
        # TODO handle
        by_tag = [
            (key, list(group))
            for key, group in groupby(
                sorted(dropped, key=lambda t: t.tag), lambda t: t.tag
            )
        ]
        for key, group in by_tag:
            logger.warning(
                f"Dropped {len(group)} transform tables ({key}) rather than processing them"
            )

    return result


def process_transform_availability(
    config: Config,
    tables: list[EmbeddedXlTable],
    model: TimesModel,
) -> list[EmbeddedXlTable]:
    """Process transform availability tables.
    Steps include:
    - Removing rows with missing values in the "value" column.
    """
    result = []
    for table in tables:
        if table.tag == Tag.tfm_ava:
            result.append(
                replace(table, dataframe=table.dataframe.dropna(subset="value"))
            )
        else:
            result.append(table)

    return result


def filter_by_pattern(df: DataFrame, pattern: str) -> set[str]:
    """Filter dataframe index by a pattern specifying which items to include and/or exclude.
    Return a set of corresponding items from the first (and only) column in the dataframe.
    """
    map = {"include": utils.create_regexp, "exclude": utils.create_negative_regexp}
    sets = dict()
    for action, regex_maker in map.items():
        sets[action] = set(
            df.filter(regex=regex_maker(pattern), axis="index").iloc[:, 0]
        )

    return sets["include"].difference(sets["exclude"])


def get_matching_items(
    row: pd.Series, topology: dict[str, DataFrame], item_map: dict[str, str]
) -> list[str] | None:
    """Return a list of items that match conditions in the given row."""
    matching_items = None
    for col, key in item_map.items():
        if col in row.index and pd.notna(row[col]):
            item_set = topology[key]
            pattern = row[col].upper()
            filtered = filter_by_pattern(item_set, pattern)
            matching_items = (
                matching_items.intersection(filtered)
                if matching_items is not None
                else filtered
            )

    return list(matching_items) if matching_items is not None else None


def df_indexed_by_col(df: DataFrame, col: str) -> DataFrame:
    """Set df index using an existing column; make index uppercase."""
    df = df.dropna().drop_duplicates()
    index = df[col].str.upper()
    df = df.set_index(index).rename_axis("index")

    if len(df.columns) > 1:
        df = df.drop(columns=col)
    return df


def generate_topology_dictionary(
    tables: dict[str, DataFrame], model: TimesModel
) -> dict[str, DataFrame]:
    # We need to be able to fetch processes based on any combination of name, description, set, comm-in, or comm-out
    # So we construct tables whose indices are names, etc. and use pd.filter

    dictionary = dict()
    pros = model.processes
    coms = model.commodities
    pros_sets = pd.concat(
        [
            pros[["process", "sets"]].drop_duplicates(),
            model.custom_psets,
            model.user_psets,
        ],
        ignore_index=True,
    )
    coms_sets = pd.concat(
        [coms[["commodity", "csets"]].drop_duplicates(), model.user_csets],
        ignore_index=True,
    )
    pros_and_coms = model.topology[["process", "commodity", "io"]].drop_duplicates()
    i_comm_in = pros_and_coms["io"] == "IN"
    i_comm_out = pros_and_coms["io"] == "OUT"

    dict_info = [
        {"key": "processes_by_name", "df": pros[["process"]], "col": "process"},
        {
            "key": "processes_by_desc",
            "df": pros[["process", "description"]],
            "col": "description",
        },
        {"key": "processes_by_sets", "df": pros_sets, "col": "sets"},
        {
            "key": "processes_by_comm_in",
            "df": pros_and_coms[["process", "commodity"]][i_comm_in],
            "col": "commodity",
        },
        {
            "key": "processes_by_comm_out",
            "df": pros_and_coms[["process", "commodity"]][i_comm_out],
            "col": "commodity",
        },
        {"key": "commodities_by_name", "df": coms[["commodity"]], "col": "commodity"},
        {
            "key": "commodities_by_desc",
            "df": coms[["commodity", "description"]],
            "col": "description",
        },
        {"key": "commodities_by_sets", "df": coms_sets, "col": "csets"},
    ]

    for entry in dict_info:
        dictionary[entry["key"]] = df_indexed_by_col(entry["df"], entry["col"])

    return dictionary


def process_user_defined_sets(
    config: Config, tables: dict[str, DataFrame], model: TimesModel
) -> dict[str, DataFrame]:
    """Process user-defined sets."""
    # Create a list of tuples containing the tag, type of entity, set_type, name of the
    # relevant times set, entity map, and a name of the column containing sets
    to_process = [
        (Tag.tfm_csets, "commodity", "cset_set", "COM_TYPE", commodity_map, "csets"),
        (Tag.tfm_psets, "process", "pset_set", "PRC_GRP", process_map, "sets"),
    ]
    # Process only those tables that were found in the input.
    to_process = [
        (t, i, w, s, m, n) for (t, i, w, s, m, n) in to_process if t in tables
    ]

    def _unresolved_sets(
        df: DataFrame, set_type: str, resolved_sets: set[str]
    ) -> pd.Series:
        """Checks whether any sets in the column are not in the resolved sets."""
        # Separate set_name column from the rest of the dataframe and explode it
        sets_col = df[[set_type]].map(_split_by_commas).explode(column=set_type)
        # Remove any leading dashes
        sets_col[set_type] = sets_col[set_type].str.lstrip("-")
        # Check whether any user-defined sets depend on non-TIMES sets
        i_unresolved_sets = (
            ~sets_col[set_type].isin(resolved_sets) & sets_col[set_type].notna()
        )
        # Make sure that the index is unique by aggregating
        return i_unresolved_sets.groupby(i_unresolved_sets.index).any()

    for tag, item_type, set_type, times_set, item_map, set_col_name in to_process:
        start_time = time.time()
        df = tables[tag]
        logger.debug(
            f"process_user_defined_sets in {tag}. Item: {item_type}, set type: {set_type},"
            f" TIMES set: {times_set}, mapping: {item_map}, sets column name: {set_col_name}"
        )
        df_rows = []
        if set_type in df.columns:
            resolved_sets = set(config.times_sets[times_set])
            for i in range(len(df)):
                current_length = len(df)
                i_unresolved_sets = _unresolved_sets(df, set_type, resolved_sets)
                df_rows.append(df[~i_unresolved_sets])
                resolved_sets = resolved_sets.union(df["set_name"][~i_unresolved_sets])
                df = df[i_unresolved_sets]
                if len(df) == current_length or df.empty:
                    # No more resolvable sets
                    if not df.empty:
                        logger.warning(
                            f"process_user_defined_sets in {tag}: unable to create sets based on the input: {df}"
                        )
                    break
        else:
            # If no set_name column, then all rows are independent
            df_rows.append(df)

        for df_row in df_rows:
            dictionary = generate_topology_dictionary(tables, model)
            row = _match_wildcards(
                df_row,
                item_map,
                dictionary,
                item_type,
                explode=True,
            )
            row = row.rename(columns={"set_name": set_col_name})[
                [set_col_name, item_type]
            ].dropna(how="any")
            # Add set to model user sets
            if tag == Tag.tfm_csets:
                model.user_csets = pd.concat([model.user_csets, row], ignore_index=True)
            elif tag == Tag.tfm_psets:
                model.user_psets = pd.concat([model.user_psets, row], ignore_index=True)

        logger.info(
            f"  process_user_defined_sets: {tag} took {time.time() - start_time:.2f} seconds for {len(df)} rows"
        )

    return tables


def process_wildcards(
    config: Config,
    tables: dict[str, DataFrame],
    model: TimesModel,
) -> dict[str, DataFrame]:
    """Process wildcards in the tables."""
    tags = [
        Tag.tfm_ava,
        Tag.tfm_comgrp,
        Tag.tfm_ins,
        Tag.tfm_ins_txt,
        Tag.tfm_mig,
        Tag.tfm_upd,
        Tag.uc_t,
    ]
    dictionary = generate_topology_dictionary(tables, model)
    item_maps = {
        "process": process_map,
        "commodity": commodity_map,
    }

    for tag in tags:
        if tag in tables:
            start_time = time.time()
            df = tables[tag]

            for item_type in ["process", "commodity"]:
                item_map = item_maps[item_type]
                if set(df.columns).intersection(set(item_map.keys())):
                    df = _match_wildcards(
                        df,
                        item_map,
                        dictionary,
                        item_type,
                        explode=False,
                    )

            tables[tag] = df

            # TODO: Should the tool alert about the following?
            # logger.warning("a row matched no processes or commodities")
            logger.info(
                f"  process_wildcards: {tag} took {time.time() - start_time:.2f} seconds for {len(df)} rows"
            )
    return tables


def _match_wildcards(
    df: DataFrame,
    col_map: dict[str, str],
    dictionary: dict[str, DataFrame],
    result_col: str,
    explode: bool = False,
) -> DataFrame:
    """Match wildcards in the given table using the given process map and dictionary.

    Parameters
    ----------
    df
        Table to match wildcards in.
    col_map
        Mapping of column names to sets.
    dictionary
        Dictionary of process sets to match against.
    result_col
        Name of the column to store the matched results in.
    explode
        Whether to explode the  results_col ('process'/'commodities') column into a long-format table.
        (Default value = False)

    Returns
    -------
        The table with the wildcard columns removed and the results of the wildcard matches added as a
        column named `results_col`
    """
    wild_cols = list(set(df.columns).intersection(col_map.keys()))

    # drop duplicate sets of wildcard columns to save repeated (slow) regex matching.  This makes things much faster.
    unique_filters = df[wild_cols].drop_duplicates().dropna(axis=0, how="all")

    # match all the wildcards columns against the dictionary names
    unique_filters[result_col] = unique_filters.apply(
        lambda row: get_matching_items(row, dictionary, col_map), axis=1
    )

    # Finally we merge the matches back into the original table.
    # This join re-duplicates the duplicate filters dropped above for speed.
    df = (
        df.merge(unique_filters, on=wild_cols, how="left", suffixes=("_old", ""))
        .reset_index(drop=True)
        .drop(columns=wild_cols)
    )

    # Pre-existing 'process' and 'commodity' are handled during renaming.
    # The below should not be necessary, but is left just in case.
    if f"{result_col}_old" in df.columns:
        if not df[f"{result_col}_old"].isna().all():
            logger.warning(
                f"Non-empty existing '{result_col}' column will be overwritten!"
            )
        df = df.drop(columns=[f"{result_col}_old"])

    # And we explode any matches to multiple names to give a long-format table.
    if explode:
        if result_col in df.columns:
            df = df.explode(result_col, ignore_index=True)
        else:
            df[result_col] = None

    # replace NaNs in results_col with None (expected downstream)
    if df[result_col].dtype != object:
        df[result_col] = df[result_col].astype(object)

    # replace NaNs in results_col with None (expected downstream)
    df.loc[df[result_col].isna(), [result_col]] = None

    return df


def query(
    table: DataFrame,
    process: str | list[str] | None,
    commodity: str | list[str] | None,
    attribute: str | None,
    region: str | list[str] | None,
    year: int | list | None,
    limtype: str | list[str] | None,
    val: int | float | None,
    module: str | list[str] | None,
) -> pd.Index:
    # TODO is it linear scanning here? Can we use DF indexing to speed this up?
    # Look into merge/join -- can we use something like that here?
    # Try an inner join where some cols of the 2nd (query) df have nones -- does it work?
    query_fields = {
        "process": process,
        "commodity": commodity,
        "attribute": attribute,
        "region": region,
        "year": year,
        "limtype": limtype,
        "value": val,
        "module_name": module,
    }

    def is_missing(field):
        return pd.isna(field) if not isinstance(field, list) else False

    qs = [
        f"{k} in {v if isinstance(v, list) else [v]}"
        for k, v in query_fields.items()
        if not is_missing(v)
    ]

    query_str = " and ".join(qs)
    row_idx = table.query(query_str).index
    return row_idx


def eval_and_update(table: DataFrame, rows_to_update: pd.Index, new_value: str) -> None:
    """Performs an inplace update of rows `rows_to_update` of `table` with `new_value`,
    which can be a update formula like `*2.3`.
    """
    if isinstance(new_value, str) and new_value[0] in {"*", "+", "-", "/"}:
        # Do not perform arithmetic operations on rows with i/e options
        if "year" in table.columns:
            rows_to_update = rows_to_update.intersection(
                table.index[table["year"] != 0]
            )
        old_values = table.loc[rows_to_update, "value"]
        updated = old_values.astype(float).map(lambda x: eval("x" + new_value))
        table.loc[rows_to_update, "value"] = updated
    else:
        table.loc[rows_to_update, "value"] = new_value


def _remove_invalid_rows(
    df: DataFrame,
    valid_combinations: DataFrame,
    verify_cols: list[str],
    limit_to: dict[str, set] | None = None,
    include_na_dimensions: bool = False,
) -> DataFrame:
    """Remove rows with invalid process / region combination."""
    # Limit verification to specific dimensions
    allow_to_verify = {"process", "commodity", "region", "module_name"}
    wont_verify = set(verify_cols).difference(allow_to_verify)
    verify_cols = list(allow_to_verify.intersection(verify_cols))
    if wont_verify:
        logger.warning(
            f"Verification of {wont_verify} is not supported. Only {verify_cols} will be verified."
        )
    # Index of rows that won't be checked
    keep = pd.RangeIndex(0)
    if limit_to:
        for col, values in limit_to.items():
            if col in df.columns:
                keep = keep.union(df[~df[col].isin(values)].index)
            else:
                logger.warning(f"Column {col} not found in the dataframe.")
    # Don't check rows with empty dimensions
    if not include_na_dimensions:
        keep = keep.union(df[df[verify_cols].isna().any(axis=1)].index)
    # Ensure that valid_combinations has a specific set of columns
    for col in allow_to_verify:
        if col not in valid_combinations.columns:
            valid_combinations[col] = pd.NA
    # Keep only valid combinations of dimensions
    for _, row in valid_combinations.iterrows():
        keep = keep.union(
            query(
                df,
                row["process"],
                row["commodity"],
                None,
                row["region"],
                None,
                None,
                None,
                row["module_name"],
            )
        )

    return df.loc[keep]


<<<<<<< HEAD
def _process_tfm_mig_row(table: DataFrame, idx_and_row: tuple[Any, pd.Series]):
    """Processes one row of a TFM_MIG table and returns the newly generated rows."""
    print("_process_tfm_mig_row starting")
    _, row = idx_and_row
    if row["module_type"] == "trans":
        source_module = row["module_name"]
    else:
        source_module = row.get("sourcescen")

    rows_to_update = query(
        table,
        row.get("process"),
        row.get("commodity"),
        row["attribute"],
        row.get("region"),
        row.get("year"),
        row.get("limtype"),
        row.get("val_cond"),
        source_module,
    )

    if not any(rows_to_update):
        logger.warning(f"A {Tag.tfm_mig.value} row generated no records.")
        return

    new_rows = table.loc[rows_to_update]
    # Modify values in all '*2' columns
    for c, v in row.items():
        if str(c).endswith("2") and v is not None:
            new_rows.loc[:, str(c)[:-1]] = v
    # Evaluate 'value' column based on existing values
    eval_and_update(new_rows, rows_to_update, row["value"])
    # In case more than one data module is present in the table, select the one with the highest index
    # TODO: The below code is commented out because it needs to be more sophisticated.
    """
    if new_rows["module_name"].nunique() > 1:
        indices = {
            model.data_modules.index(x)
            for x in new_rows["module_name"].unique()
        }
        new_rows = new_rows[
            new_rows["module_name"] == model.data_modules[max(indices)]
        ]
    """
    new_rows["source_filename"] = row["source_filename"]
    new_rows["module_name"] = row["module_name"]
    new_rows["module_type"] = row["module_type"]
    new_rows["submodule"] = row["submodule"]
    return new_rows
=======
def _project_demands(tables: dict[str, DataFrame], base_year: int) -> DataFrame:
    """Generate demand projections based on the data in drvr_allocation, drvr_table, and series tables."""
    # Check if the required tables are present
    if not all(
        tag in tables for tag in [Tag.drvr_allocation, Tag.drvr_table, Tag.series]
    ):
        logger.warning("Missing required tables for demand projection.")
        return pd.DataFrame(data=[])
    series = tables[Tag.series]
    allocation = tables[Tag.drvr_allocation]
    drivers = tables[Tag.drvr_table]
    # Store column names that are neither "driver" nor "value"
    index_cols = [col for col in drivers.columns if col not in {"driver", "value"}]
    series = (
        series[["series_name", "year", "value"]]
        .pivot(index="year", columns="series_name", values="value")
        .reset_index()
    )
    drivers = drivers.pivot(
        index=index_cols, columns="driver", values="value"
    ).reset_index()
    # Merge the drivers and series tables
    series = drivers.merge(series, how="outer", on="year")
    # Convert to the long format
    series = pd.melt(
        series,
        id_vars=index_cols,
        var_name="series_name",
        value_name="value",
    )
    # Prepare for merging with the series table
    allocation = pd.melt(
        allocation[["region", "commodity", "driver", "calibration", "sensitivity"]],
        id_vars=["region", "commodity"],
        var_name="series_type",
        value_name="series_name",
    )
    # Merge the tables on the series_name and region columns
    series = allocation.merge(
        series,
        how="left",
        on=["region", "series_name"],
    )
    # Remove rows with missing values in the "value" column
    series = series.dropna(subset=["value"], axis=0, ignore_index=True)
    # Drop series_name column
    series = series.drop(columns=["series_name"])
    # Remove any duplicates keeping the last occurrence
    series = series.drop_duplicates(keep="last", ignore_index=True)
    # Update the index columns
    index_cols = [col for col in series.columns if col not in {"value", "series_type"}]
    # Pivot the table to get the driver, sensitivity, and calibration values as columns
    series = series.pivot(
        index=index_cols, columns="series_type", values="value"
    ).reset_index()
    # Year column should be integer
    series["year"] = series["year"].astype(int)
    # Create a copy of the series table with only the driver values
    series_copy = series.copy().rename(columns={"year": "year_t-1"})
    # Keep only selected columns
    series_copy = series_copy[
        ["region", "commodity", "year_t-1", "source_filename", "driver"]
    ]
    # Add the previous year column
    series["year_t-1"] = series["year"] - 1
    # Merge the series table with the series_copy table on the region, commodity, and year columns
    series = series.merge(
        series_copy,
        how="left",
        on=["region", "commodity", "year_t-1", "source_filename"],
        suffixes=("", "_t-1"),
    )
    # Remove rows with missing values in the "driver_t-1" column
    series = series.dropna(subset=["driver_t-1"], axis=0, ignore_index=True)
    # Calculated the multipliers to project the demand
    series["multiplier"] = series["calibration"] + series["sensitivity"] * (
        (series["driver"] / series["driver_t-1"]) - 1
    )
    # Drop the unnecessary columns
    series = series.drop(
        columns=["year_t-1", "driver", "driver_t-1", "calibration", "sensitivity"]
    )
    # Multiplier should be a float
    series["multiplier"] = series["multiplier"].astype(float)
    # Make the multiplier cumulative
    series["multiplier"] = (
        series[["region", "commodity", "source_filename", "multiplier"]]
        .groupby(["region", "commodity", "source_filename"])
        .cumprod()
    )
    series["submodule"] = "main"
    # module_name is source_filename without ScenDem_
    series["module_name"] = (
        series["source_filename"].str.upper().str.replace("ScenDem_", "", case=False)
    )
    # Index of demands in the base year
    i = (tables[Tag.fi_t]["year"] == base_year) & (
        tables[Tag.fi_t]["attribute"] == "COM_PROJ"
    )
    base_year_demand = tables[Tag.fi_t][["region", "attribute", "commodity", "value"]][
        i
    ]
    base_year_demand = base_year_demand.drop_duplicates(keep="last", ignore_index=True)

    projected_demands = series.merge(
        base_year_demand,
        how="inner",
        on=["region", "commodity"],
    )
    projected_demands["value"] = (
        projected_demands["value"] * projected_demands["multiplier"]
    )

    return projected_demands.drop(columns="multiplier")
>>>>>>> f77826cd


def apply_transform_tables(
    config: Config,
    tables: dict[str, DataFrame],
    model: TimesModel,
) -> dict[str, DataFrame]:
    """Include data from transformation tables (excl. availability)."""
    # Create a dictionary of processes/commodities indexed by module name
    obj_by_module = dict()
    obj_by_module["process"] = (
        model.processes.groupby("module_name")["process"].agg(set).to_dict()
    )
    obj_by_module["commodity"] = (
        model.commodities.groupby("module_name")["commodity"].agg(set).to_dict()
    )
    # Create a dictionary of processes/commodities available in addtion to those declared in a module
    obj_suppl = dict()
    obj_suppl["process"] = set()
    obj_suppl["commodity"] = (
        obj_by_module["commodity"]
        .get("BASE", set())
        .union(obj_by_module["commodity"].get("SYSSETTINGS", set()))
    )
    # Create sets attributes that require a process/commodity index
    attr_with_obj = {
        obj: config.attr_by_type[obj].union(config.attr_by_type["flow"])
        for obj in ["process", "commodity"]
    }
    # Create a dictionary of valid region/process and region/commodity combinations
    obj_region = dict()
    obj_region["process"] = model.processes[["region", "process"]].drop_duplicates()
    obj_region["commodity"] = model.commodities[
        ["region", "commodity"]
    ].drop_duplicates()

    if Tag.tfm_comgrp in tables:
        table = model.commodity_groups
        updates = tables[Tag.tfm_comgrp].filter(table.columns, axis=1)
        commodity_groups = pd.concat([table, updates], ignore_index=True)
        commodity_groups = commodity_groups.explode("commodity", ignore_index=True)
        commodity_groups = commodity_groups.drop_duplicates()
        commodity_groups.loc[commodity_groups["gmap"].isna(), ["gmap"]] = True
        model.commodity_groups = commodity_groups.dropna()

    for data_module in model.data_modules:
        if data_module == "DEMAND":
            projected_demands = _project_demands(tables, model.start_year)
            if not projected_demands.empty:
                tables[Tag.fi_t] = pd.concat(
                    [tables[Tag.fi_t], projected_demands], ignore_index=True
                )
            # Continue with the next data module
            continue
        # A list to hold dataframes of generated records
        generated_records = []
        if (
            Tag.tfm_dins in tables
            and data_module in tables[Tag.tfm_dins]["module_name"].unique()
        ):
            table = tables[Tag.fi_t]
            index = tables[Tag.tfm_dins]["module_name"] == data_module
            updates = tables[Tag.tfm_dins][index].filter(table.columns, axis=1)
            generated_records.append(updates)
        if (
            Tag.tfm_ins in tables
            and data_module in tables[Tag.tfm_ins]["module_name"].unique()
        ):
            table = tables[Tag.fi_t]
            index = tables[Tag.tfm_ins]["module_name"] == data_module
            updates = tables[Tag.tfm_ins][index].filter(table.columns, axis=1)
            generated_records.append(updates)

        if (
            Tag.tfm_ins_txt in tables
            and data_module in tables[Tag.tfm_ins_txt]["module_name"].unique()
        ):
            index = tables[Tag.tfm_ins_txt]["module_name"] == data_module
            updates = tables[Tag.tfm_ins_txt][index]

            # TFM_INS-TXT: expand row by wildcards, query FI_PROC/COMM for matching rows,
            # evaluate the update formula, and inplace update the rows
            for _, row in tqdm(
                updates.iterrows(),
                total=len(updates),
                desc=f"Applying transformations from {Tag.tfm_ins_txt.value} in {data_module}",
            ):
                if row.get("commodity") is not None:
                    table = model.commodities
                elif row.get("process") is not None:
                    table = model.processes
                else:
                    assert False  # All rows match either a commodity or a process

                # Query for rows with matching process/commodity and region
                rows_to_update = query(
                    table,
                    row.get("process"),
                    row.get("commodity"),
                    None,
                    row.get("region"),
                    None,
                    None,
                    None,
                    None,
                )
                # Overwrite (inplace) the column given by the attribute (translated by attr_prop)
                # with the value from row
                # E.g. if row['attribute'] == 'PRC_TSL' then we overwrite 'tslvl'
                if row["attribute"] not in attr_prop:
                    logger.warning(
                        f"Unknown attribute {row['attribute']}, skipping update."
                    )
                else:
                    table.loc[rows_to_update, attr_prop[row["attribute"]]] = row[
                        "value"
                    ]

        if (
            Tag.tfm_upd in tables
            and data_module in tables[Tag.tfm_upd]["module_name"].unique()
        ):
            index = tables[Tag.tfm_upd]["module_name"] == data_module
            updates = tables[Tag.tfm_upd][index]
            table = tables[Tag.fi_t]
            new_tables = []

            # TFM_UPD: expand wildcards in each row, query FI_T to find matching rows,
            # evaluate the update formula, and add new rows to FI_T
            # TODO perf: collect all updates and go through FI_T only once?
            for _, row in tqdm(
                updates.iterrows(),
                total=len(updates),
                desc=f"Applying transformations from {Tag.tfm_upd.value} in {data_module}",
            ):
                if row["module_type"] == "trans":
                    source_module = row["module_name"]
                else:
                    source_module = row.get("sourcescen")

                rows_to_update = query(
                    table,
                    row.get("process"),
                    row.get("commodity"),
                    row["attribute"],
                    row.get("region"),
                    row.get("year"),
                    row.get("limtype"),
                    row.get("val_cond"),
                    source_module,
                )

                if not any(rows_to_update):
                    logger.info(f"A {Tag.tfm_upd.value} row generated no records.")
                    continue

                new_rows = table.loc[rows_to_update]
                eval_and_update(new_rows, rows_to_update, row["value"])
                # In case more than one data module is present in the table, select the one with the highest index.
                # TODO: The below code is commented out because it needs to be more sophisticated.
                """
                if new_rows["module_name"].nunique() > 1:
                    indices = {
                        model.data_modules.index(x)
                        for x in new_rows["module_name"].unique()
                    }
                    new_rows = new_rows[
                        new_rows["module_name"] == model.data_modules[max(indices)]
                    ]
                """
                new_rows["source_filename"] = row["source_filename"]
                new_rows["module_name"] = row["module_name"]
                new_rows["module_type"] = row["module_type"]
                new_rows["submodule"] = row["submodule"]
                new_tables.append(new_rows)

            if new_tables:
                generated_records.append(pd.concat(new_tables, ignore_index=True))

        if (
            Tag.tfm_mig in tables
            and data_module in tables[Tag.tfm_mig]["module_name"].unique()
        ):
            index = tables[Tag.tfm_mig]["module_name"] == data_module
            updates = tables[Tag.tfm_mig][index]
            table = tables[Tag.fi_t]

            updates = updates.head(100)

            # 68.7% 489475, 1084
            algo = "joblib"
            match algo:
                case "serial":  # 15.42s
                    new_tables = [
                        _process_tfm_mig_row(table, row) for row in updates.iterrows()
                    ]

                case "ProcessPool":  # 103.73, also accuracy went down?!
                    with ProcessPoolExecutor(max_workers) as executor:
                        new_tables = list(
                            executor.map(
                                _process_tfm_mig_row,
                                repeat(table, len(updates)),
                                updates.iterrows(),
                            )
                        )

                case "joblib":  # 100.12s, accuracy went down again...
                    new_tables = Parallel(max_workers, verbose=2)(
                        delayed(_process_tfm_mig_row(table, row))
                        for row in updates.iterrows()
                    )

                case "joblibContext":  # cannot pickle weakref.ReferenceType
                    with Parallel(n_jobs=max_workers, verbose=2) as parallel:
                        new_tables = parallel(
                            delayed(_process_tfm_mig_row(table, row))
                            for row in updates.iterrows()
                        )

            # Filter out the mig rows that generated no new rows
            new_tables = [x for x in new_tables if x is not None]

            if new_tables:
                generated_records.append(pd.concat(new_tables, ignore_index=True))

        if generated_records:
            module_data = pd.concat(generated_records, ignore_index=True)
            module_type = module_data["module_type"].iloc[0]
            # Explode process and commodity columns and remove invalid rows
            for obj in {"process", "commodity"}.intersection(module_data.columns):
                module_data = module_data.explode(obj, ignore_index=True)
                # Index of rows with relevant attributes
                i = module_data["attribute"].isin(attr_with_obj[obj])
                # Create an index to control which rows to drop
                drop = pd.Series(False, index=module_data.index)
                # Exclude NA values, they may be populated later on
                i = i & module_data[obj].notna()
                if module_type in {"base", "subres", "trade"}:
                    valid_objs = (
                        obj_by_module[obj].get(data_module, set()).union(obj_suppl[obj])
                    )
                    # Rows with illegal process/commodity names in the module
                    drop = drop | (~module_data[obj].isin(valid_objs) & i)
                # Remove rows with invalid process/region and commodity/region combinations
                module_data = module_data.merge(
                    obj_region[obj], on=["region", obj], how="left", indicator=True
                )
                drop = drop | (i & (module_data["_merge"] == "left_only"))
                module_data = module_data[~drop].drop(columns="_merge")

            if not module_data.empty:
                tables[Tag.fi_t] = pd.concat(
                    [tables[Tag.fi_t], module_data], ignore_index=True
                )

    return tables


def explode_process_commodity_cols(
    config: Config,
    tables: dict[str, DataFrame],
    model: TimesModel,
) -> dict[str, DataFrame]:
    """Explodes the process and commodity columns in the tables that contain them as
    lists after process_wildcards.

    We store wildcard matches for these columns as lists and explode them late here for performance
    reasons - to avoid row-wise processing that would otherwise need to iterate over very long tables.
    """
    for tag in tables:
        df = tables[tag]

        if "process" in df.columns:
            df = df.explode("process", ignore_index=True)

        if "commodity" in df.columns:
            df = df.explode("commodity", ignore_index=True)

        if "other_indexes" in df.columns:
            df = df.explode("other_indexes", ignore_index=True)

        tables[tag] = df

    return tables


def process_time_slices(
    config: Config,
    tables: list[EmbeddedXlTable],
    model: TimesModel,
) -> list[EmbeddedXlTable]:
    def timeslices_table(
        table: EmbeddedXlTable,
        regions: list,
        result: list[EmbeddedXlTable],
    ):
        # User-specified timeslices (ordered)
        user_ts_levels = ["SEASON", "WEEKLY", "DAYNITE"]

        # Ensure that all timeslice levels are uppercase
        timeslices = {
            str(col).upper(): list(values.unique())
            for col, values in table.dataframe.items()
        }

        # Ensure that timeslices keys contain all user-specified levels
        for ts_level in user_ts_levels:
            if ts_level not in timeslices.keys():
                timeslices[ts_level] = list()

        # Remove ANNUAL if it is the only entry in SEASON
        if (
            len(timeslices["SEASON"]) == 1
            and timeslices["SEASON"][0].upper() == "ANNUAL"
        ):
            timeslices["SEASON"] = list()

        # Create a dataframe containing regions and timeslices
        reg_ts = pd.DataFrame({"region": regions})
        for ts_level in user_ts_levels:
            if timeslices[ts_level]:
                reg_ts = reg_ts.merge(
                    pd.DataFrame({ts_level: timeslices[ts_level]}), how="cross"
                )

        # Include expanded names of timeslices in the dataframe
        ncols = len(reg_ts.columns)
        if ncols > 2:
            for i in range(2, ncols):
                reg_ts.iloc[:, i] = reg_ts.iloc[:, i - 1] + reg_ts.iloc[:, i]

        ts_groups = pd.merge(
            pd.DataFrame({"region": regions}),
            pd.DataFrame({"tslvl": ["ANNUAL"], "ts": ["ANNUAL"]}),
            how="cross",
        )

        if ncols > 1:
            ts_groups = pd.concat(
                [
                    ts_groups,
                    pd.melt(
                        reg_ts,
                        id_vars=["region"],
                        var_name="tslvl",
                        value_name="ts",
                    ),
                ]
            )

        # Generate timeslice map
        ts_maps = pd.DataFrame([], columns=["region", "parent", "timeslicemap"])
        if ncols > 2:
            ts_maps = pd.concat(
                [
                    ts_maps,
                    reg_ts.iloc[:, [0, 1, 2]].rename(
                        columns={
                            reg_ts.columns[1]: "parent",
                            reg_ts.columns[2]: "timeslicemap",
                        }
                    ),
                ]
            )

            if ncols == 4:
                ts_maps = pd.concat(
                    [
                        ts_maps,
                        reg_ts.iloc[:, [0, 1, 3]].rename(
                            columns={
                                reg_ts.columns[1]: "parent",
                                reg_ts.columns[3]: "timeslicemap",
                            }
                        ),
                    ]
                )
                ts_maps = pd.concat(
                    [
                        ts_maps,
                        reg_ts.iloc[:, [0, 2, 3]].rename(
                            columns={
                                reg_ts.columns[2]: "parent",
                                reg_ts.columns[3]: "timeslicemap",
                            }
                        ),
                    ]
                )

            ts_maps = ts_maps.drop_duplicates(keep="first")
            ts_maps = ts_maps.sort_values(by=list(ts_maps.columns))

        model.ts_map = DataFrame(ts_maps).dropna(ignore_index=True)
        model.ts_tslvl = DataFrame(ts_groups).dropna(ignore_index=True)

    result = []

    # TODO: Timeslices can differ from region to region
    regions = list(model.internal_regions)

    for table in tables:
        if table.tag != Tag.time_slices:
            result.append(table)
        else:
            timeslices_table(table, regions, result)

    return result


def convert_to_string(tables: dict[str, DataFrame]) -> dict[str, DataFrame]:
    def convert(x: Any) -> str:
        if isinstance(x, float):
            if x.is_integer():
                return str(int(x))
            else:
                return f"{x:.10g}"
        return str(x)

    for key, value in tables.items():
        tables[key] = value.map(convert)
    return tables


def convert_aliases(
    config: Config,
    tables: dict[str, DataFrame],
    model: TimesModel,
) -> dict[str, DataFrame]:
    """Ensure TIMES names for all attributes."""
    replacement_dict = {}
    for k, v in config.veda_attr_defaults["aliases"].items():
        for alias in v:
            replacement_dict[alias] = k

    for table_type, df in tables.items():
        if "attribute" in df.columns:
            df["original_attr"] = df["attribute"]
            tables[table_type] = df.replace({"attribute": replacement_dict})

    return tables


top_check_map = {
    "A": {"IN", "OUT"},
    "I": {"IN"},
    "O": {"OUT"},
}


def verify_uc_topology(
    config: Config,
    tables: dict[str, DataFrame],
    model: TimesModel,
) -> dict[str, DataFrame]:
    """Verify if region / process / commodity in UC_T are present in the topology.
    Remove rows with invalid region/process or region/commodity combinations.
    """
    if Tag.uc_t not in tables:
        return tables

    df = tables[Tag.uc_t]
    topology = pd.concat([model.topology, model.implied_topology], ignore_index=True)
    result = []
    items_in_region = {
        "process": model.processes.groupby(["region"], as_index=False).agg(
            {"process": list}
        )[["region", "process"]],
        "commodity": model.commodities.groupby(["region"], as_index=False).agg(
            {"commodity": list}
        )[["region", "commodity"]],
    }
    relevant_attrs = {
        "process": config.attr_by_type["process"].union(config.attr_by_type["flow"]),
        "commodity": config.attr_by_type["commodity"].union(
            config.attr_by_type["flow"]
        ),
    }
    # Explode process/commodity columns and remove any row with invalid region/process or region/commodity combination.
    for col in {"process", "commodity"}.intersection(df.columns):
        df = df.explode(col, ignore_index=True)
        df = _remove_invalid_rows(
            df,
            items_in_region[col],
            ["region", col],
            limit_to={"attribute": relevant_attrs[col]},
        )
    # Proceed with topology verification
    cols = ["region", "process", "commodity"]
    requested_checks = df["top_check"].unique()
    i_verify_attrs = df["attribute"].isin(config.attr_by_type["flow"])
    checked = pd.Series(False, index=df.index)
    for check in requested_checks:
        i = (df["top_check"] == check) & i_verify_attrs
        if any(i) and check in top_check_map:
            specific_topology = topology[cols][
                topology["io"].isin(top_check_map[check])
            ].drop_duplicates()
            result.append(df[i].merge(specific_topology, on=cols, how="inner"))
            checked = checked | i

    if result:
        if any(~checked):
            result.append(df[~checked])
        df = pd.concat(result).sort_index()

    tables[Tag.uc_t] = df

    return tables


def assign_model_attributes(
    config: Config,
    tables: dict[str, DataFrame],
    model: TimesModel,
) -> dict[str, DataFrame]:
    """Assign model attributes to the model."""
    model.attributes = tables[Tag.fi_t]
    # Also ssign UC attributes if present
    if Tag.uc_t in tables.keys():
        df = tables[Tag.uc_t].copy()
        # Expand timeslice levels for UC attributes that require timeslices
        df_attrs = set(df["attribute"].unique())
        # Check if any UC attributes that require timeslices are present
        ts_uc_attrs = {
            attr.times_name
            for attr in config.times_xl_maps
            if attr.times_name in df_attrs and "TS" in attr.times_cols
        }
        if ts_uc_attrs:
            # Index of rows with UC attributes that require timeslices, but specify timeslice levels instead
            index = df["attribute"].isin(ts_uc_attrs) & ~df["timeslice"].isin(
                set(model.ts_tslvl["ts"].unique())
            )
            if any(index):
                # Create a list of timeslices for each region / timeslice level combination
                ts_list = (
                    model.ts_tslvl.groupby(["region", "tslvl"]).agg(set).reset_index()
                )
                df["tslvl"] = df["timeslice"]
                df = df.merge(ts_list, on=["region", "tslvl"], how="left")
                df.loc[index, "timeslice"] = df["ts"][index]
                df = df.drop(columns=["tslvl", "ts"])
                # Explode timeslice column
                df = df.explode("timeslice", ignore_index=True)
        model.uc_attributes = df

    return tables


def resolve_remaining_cgs(
    config: Config,
    tables: dict[str, DataFrame],
    model: TimesModel,
) -> dict[str, DataFrame]:
    """Resolve commodity group names in model.attributes specified as commodity type.

    Supplement model.commodity_groups with resolved commodity groups.
    """
    if not model.attributes.empty:
        i = model.attributes["cg"].isin(default_pcg_suffixes)
        if any(i):
            # Store processes with unresolved commodity groups
            check_cgs = model.attributes.loc[
                i, ["region", "process", "cg"]
            ].drop_duplicates(ignore_index=True)
            # Resolve commodity group names in model.attribues
            model.attributes.loc[i, "cg"] = (
                model.attributes["process"].astype(str)
                + "_"
                + model.attributes["cg"].astype(str)
            )
            # TODO: Combine with above to avoid repetition
            check_cgs["commoditygroup"] = (
                check_cgs["process"].astype(str) + "_" + check_cgs["cg"].astype(str)
            )
            check_cgs["csets"] = check_cgs["cg"].str[:3]
            check_cgs["io"] = check_cgs["cg"].str[3:]
            check_cgs["io"] = check_cgs["io"].replace({"I": "IN", "O": "OUT"})
            check_cgs = check_cgs.drop(columns="cg")
            check_cgs = check_cgs.merge(
                model.topology[
                    ["region", "process", "commodity", "csets", "io"]
                ].drop_duplicates(),
                how="left",
            )
            check_cgs["gmap"] = True
            check_cgs = pd.concat(
                [
                    model.commodity_groups,
                    check_cgs[["region", "commodity", "commoditygroup", "gmap"]],
                ],
                ignore_index=True,
            )
            model.commodity_groups = check_cgs.drop_duplicates().dropna()

    return tables


def enforce_availability(
    config: Config,
    tables: dict[str, DataFrame],
    model: TimesModel,
) -> dict[str, DataFrame]:
    """Include information on process availability by region in model topology,
    model processes, and the fi_t table.
    """
    if Tag.tfm_ava in tables:
        modules_with_ava = set(tables[Tag.tfm_ava]["module_name"])
        df = tables[Tag.tfm_ava].explode("process", ignore_index=True)
        # Ensure valid combinations of process / module_name
        df = df.merge(
            model.processes[["process", "module_name"]].drop_duplicates(),
            how="inner",
            on=["process", "module_name"],
        )
        # Update tfm_ava
        tables[Tag.tfm_ava] = df
        # Overwrite with the last value for each process/region pair
        df = df.drop_duplicates(
            subset=[col for col in df.columns if col != "value"], keep="last"
        )
        # Remove rows with zero value
        df = df[~(df["value"] == 0)]
        # Group back processes with multiple values
        df = df.groupby(
            [col for col in df.columns if col != "process"], as_index=False
        ).agg({"process": list})[df.columns]
        # Remove invalid rows from processes, fi_t, and topology
        verify_cols = ["region", "process", "module_name"]
        model.processes = _remove_invalid_rows(
            model.processes, df, verify_cols, limit_to={"module_name": modules_with_ava}
        ).reset_index(drop=True)
        tables[Tag.fi_t] = _remove_invalid_rows(
            tables[Tag.fi_t],
            df,
            verify_cols,
            limit_to={"module_name": modules_with_ava},
        ).reset_index(drop=True)
        # TODO: should be unnecessary if model.processes is updated early enough
        # Remove topology rows that contain region/process combinations not in model processes
        model.topology = pd.merge(
            model.topology,
            model.processes[["region", "process"]].drop_duplicates(),
            on=["region", "process"],
            how="inner",
        )

    return tables


def generate_implied_topology(
    config: Config,
    tables: dict[str, DataFrame],
    model: TimesModel,
) -> dict[str, DataFrame]:
    """Generate implied topology i.e., niether part of model.topology nor model.trade."""
    # Only done for FLO_EMIS at the moment and is oversimplified.
    # TODO: Generalize for other relevant attributes and improve the logic.
    source = tables[Tag.fi_t]
    i = source["attribute"] == "FLO_EMIS"
    if any(i):
        df = source[i]
        df = df[["region", "process", "commodity"]].drop_duplicates()
        # Only keep those commodities that are ENV
        i_env = model.commodities["csets"] == "ENV"
        df = df.merge(
            model.commodities.loc[i_env, ["region", "commodity"]].drop_duplicates()
        )
        df["io"] = "OUT"
        # Exclude any existing entries in model.topology
        df = df.merge(model.topology, how="left", indicator=True)
        df = df[["region", "process", "commodity", "io"]][df["_merge"] == "left_only"]
        model.implied_topology = df.reset_index(drop=True)

    return tables


def complete_processes(
    config: Config,
    tables: dict[str, DataFrame],
    model: TimesModel,
) -> dict[str, DataFrame]:
    """Generate processes based on trade links if not defined elsewhere."""
    # Dataframe with region, process and commodity columns (no trade direction)
    cols_in = ["origin", "process", "in"]
    cols_in.extend(dm_cols)
    cols_out = ["destination", "process", "out"]
    cols_out.extend(dm_cols)
    cols = ["region", "process", "commodity"]
    cols.extend(dm_cols)
    trade_processes = pd.concat(
        [
            model.trade.loc[:, cols_in].rename(
                columns={"origin": "region", "in": "commodity"}
            ),
            model.trade.loc[:, cols_out].rename(
                columns={"destination": "region", "out": "commodity"}
            ),
        ],
        ignore_index=True,
        sort=False,
    )

    # Determine undeclared trade process
    undeclared_td = trade_processes.merge(
        model.processes.loc[:, ["region", "process"]], how="left", indicator=True
    )
    # Keep only those undeclared processes that are in internal regions
    undeclared_td = undeclared_td.loc[
        (
            undeclared_td["region"].isin(model.internal_regions)
            & (undeclared_td["_merge"] == "left_only")
        ),
        cols,
    ]
    # Include additional info from model.commodities
    undeclared_td = undeclared_td.merge(
        model.commodities.loc[:, ["region", "commodity", "csets", "ctslvl", "unit"]],
        how="left",
    )
    # Remove unnecessary columns
    undeclared_td = undeclared_td.drop(columns=["commodity"])
    # Rename to match columns in model.processes
    undeclared_td = undeclared_td.rename(
        columns={"csets": "primarycg", "ctslvl": "tslvl", "unit": "tact"}
    )
    # Specify expected set
    undeclared_td["sets"] = "IRE"
    # Remove full duplicates in case generated
    undeclared_td = undeclared_td.drop_duplicates(keep="last")
    # TODO: Handle possible confilicting input
    # Print warnings in case of conflicting input data
    for i in ["primarycg", "tslvl", "tact"]:
        duplicates = undeclared_td.loc[:, ["region", "process", i]].duplicated(
            keep=False
        )
        if any(duplicates):
            duplicates = undeclared_td.loc[duplicates, ["region", "process", i]]
            processes = duplicates["process"].unique()
            regions = duplicates["region"].unique()
            logger.warning(f"Multiple possible {i} for {processes} in {regions}")

    model.processes = pd.concat([model.processes, undeclared_td], ignore_index=True)

    return tables


def apply_final_fixup(
    config: Config,
    tables: dict[str, DataFrame],
    model: TimesModel,
) -> dict[str, DataFrame]:
    """Clean up remaining issues. Includes handling of aliases that could not be generalised."""
    veda_ire_sets = model.custom_psets
    reg_com_flows = model.topology[["region", "process", "commodity"]].drop_duplicates(
        ignore_index=True
    )
    df = tables[Tag.fi_t]
    for col in ["other_indexes", "cg"]:
        _populate_defaults(Tag.fi_t, df, col, config, "original_attr")
    _populate_calculated_defaults(df, model)

    # Fill other_indexes for COST
    cost_mapping = {"MIN": "IMP", "EXP": "EXP", "IMP": "IMP"}
    cost_index = (df["original_attr"] == "COST") & df["process"].notna()

    if any(cost_index):
        processes = set(df[cost_index]["process"].unique())
        # Index of IRE processes and their IRE sets specification
        sets_index = veda_ire_sets["process"].isin(processes) & veda_ire_sets[
            "sets"
        ].isin(cost_mapping.keys())

        ire_processes = set(veda_ire_sets["process"][sets_index])
        other_processes = processes.difference(ire_processes)

        if other_processes:
            logger.warning(
                f"COST won't be processed as IRE_PRICE for {other_processes}, because they are not in IMP/EXP/MIN"
            )

        if any(ire_processes):
            # Ensure only one IRE set is specified per process
            subst_df = veda_ire_sets[sets_index].drop_duplicates(
                subset="process", keep="last"
            )
            index = cost_index & df["process"].isin(ire_processes)
            df.loc[index, "other_indexes"] = df.loc[index, "process"].replace(
                subst_df.set_index("process")["sets"].replace(cost_mapping).to_dict()
            )

    # Use Commodity to store the active commodity for EXP / IMP
    index = df["original_attr"].isin({"COST", "IRE_PRICE"})
    if any(index):
        i_exp = index & (df["other_indexes"] == "EXP")
        df.loc[i_exp, "commodity"] = df.loc[i_exp, "commodity-in"]
        i_imp = index & (df["other_indexes"] == "IMP")
        df.loc[i_imp, "commodity"] = df.loc[i_imp, "commodity-out"]

    # Fill Commodity for COST (alias of IRE_PRICE) if missing
    i_com_na = (df["original_attr"] == "COST") & df["commodity"].isna()
    if any(i_com_na):
        comm_rp = reg_com_flows.groupby(["region", "process"]).agg(set)
        comm_rp["commodity"] = comm_rp["commodity"].str.join(",")
        df = df.set_index(["region", "process"])
        i_cost = df["original_attr"] == "COST"
        df.loc[i_cost, "commodity"] = df["commodity"][i_cost].fillna(
            comm_rp["commodity"].to_dict()
        )
        df = df.reset_index()

    # Handle PRC_RESID specified for a single year
    stock_index = (df["attribute"] == "PRC_RESID") & df["process"].notna()
    if any(stock_index):
        # Include only processes defined in BASE, but not in _SUP or _UPS
        i_vt = (
            stock_index
            & (df["module_name"] == "BASE")
            & (~df["source_filename"].str.contains("_SUP", case=False))
            & (~df["source_filename"].str.contains("_UPS", case=False))
        )
        # Create (region, process) index for data defined in vt
        i_rp_vt = df[i_vt].set_index(["region", "process"]).index.drop_duplicates()
        # Create (region, process) index for which NCAP_BND is specified
        i_rp_ncap_bnd = (
            df[(df["attribute"] == "NCAP_BND") & df["process"].notna()]
            .set_index(["region", "process"])
            .index.drop_duplicates()
        )
        # Exclude processes with NCAP_BND already defined
        i_rp_vt = i_rp_vt.difference(i_rp_ncap_bnd)
        # Create extra rows with NCAP_BND
        ncap_bnd_data = {
            "attribute": "NCAP_BND",
            "limtype": "UP",
            "year": 0,
            "value": 2,
        }
        ncap_bnd_rows = pd.DataFrame(ncap_bnd_data, index=i_rp_vt).reset_index()
        # Create df list to concatenate later on
        df_list = [df, ncap_bnd_rows]
        # Stock indexed by process/region
        cols = ["region", "process", "year"]
        df_rp = (
            df[stock_index]
            .drop_duplicates(subset=cols, keep="last")
            .set_index(["region", "process"])
        )
        # Index of region/process with STOCK specified only once
        i_single_stock = ~df_rp.index.duplicated(keep=False)
        i_single_stock = i_single_stock & (df_rp["value"] != 0)
        # TODO: TIMES already handles this. Drop?
        if any(i_single_stock):
            default_life = 30
            life_rp = (
                df[df["original_attr"].isin({"NCAP_TLIFE", "LIFE"})]
                .drop_duplicates(subset=["region", "process"], keep="last")
                .set_index(["region", "process"])["value"]
            )
            stock_rows = df_rp[["attribute", "year"]][i_single_stock].merge(
                life_rp, how="left", left_index=True, right_index=True
            )
            # Use default if lifetime not specified
            stock_rows.loc[stock_rows["value"].isna(), "value"] = default_life
            # TODO: Validate that lifetime is integer and warn user if not?
            i_integer = stock_rows["value"].apply(lambda x: isinstance(x, int))
            if any(~i_integer):
                stock_rows.loc[~i_integer, "value"] = stock_rows["value"][
                    ~i_integer
                ].apply(lambda x: round(x))
            # Exclude rows with a lifetime of 1 year, since inserting a zero would not matter
            stock_rows = stock_rows[stock_rows["value"] != 1]
            # Calculate the year in which STOCK is zero
            stock_rows["year"] = stock_rows["year"] + stock_rows["value"]
            # Specify stock value zero
            stock_rows["value"] = 0
            stock_rows = stock_rows.reset_index()
            df_list.append(stock_rows)

        df = pd.concat(df_list)
    # Make IRE_FLO out of EFF for IRE processes
    ire_set = set(model.processes["process"][model.processes["sets"] == "IRE"])
    # Calculate index of IRE processes for which EFF is specified
    i_ire_eff = (df["original_attr"] == "EFF") & df["process"].isin(ire_set)
    if any(i_ire_eff):
        df.loc[i_ire_eff, "attribute"] = "IRE_FLO"
        ire_flows = (
            model.trade[["process", "origin", "destination", "in", "out"]]
            .drop_duplicates()
            .rename(columns={"origin": "region"})
        )
        # Keep only those flows that are relevant
        ire_flows = df[["region", "process"]][i_ire_eff].merge(ire_flows, how="inner")
        # Perform an outer merge to include the data for IRE_FLO
        df = df.merge(ire_flows, how="outer")
        # Create the region2 and commodity2 columns if they do not exist
        for col in {"region2", "commodity2"}.difference(df.columns):
            df[col] = pd.NA
        # Recalculate the index of IRE processes for which EFF is specified
        i_ire_eff = (df["original_attr"] == "EFF") & (df["attribute"] == "IRE_FLO")
        # Replace the values in the region2, commodity and commodity2 columns
        for k, v in {
            "destination": "region2",
            "out": "commodity2",
            "in": "commodity",
        }.items():
            df.loc[i_ire_eff, v] = df.loc[i_ire_eff, k]

    # Handle END
    i_end = df["original_attr"] == "END"
    if any(i_end):
        df.loc[i_end, "year"] = df.loc[i_end, "value"].astype("int") + 1

    # Clean up
    # TODO: Do this comprehensively for all relevant tables
    # TODO: Duplicates should only be removed if in the same file/module
    cols_to_keep = {
        "attribute",
        "region",
        "region2",
        "process",
        "commodity",
        "commodity2",
        "other_indexes",
        "cg",
        "year",
        "year2",
        "timeslice",
        "currency",
        "limtype",
        "sow",
        "stage",
        "uc_n",
        "side",
        "module_name",
        "module_type",
        "source_filename",
    }
    keep_cols = cols_to_keep.intersection(df.columns)
    df = df.dropna(subset="value")
    drop_cols = [col for col in df.columns if col != "value" and col not in keep_cols]
    df = df.drop(columns=drop_cols)
    df = df.drop_duplicates(
        subset=list(keep_cols.intersection(df.columns).difference({"source_filename"})),
        keep="last",
    )

    # Control application of i/e rules from syssettings
    if not config.ie_override_in_syssettings:
        df = df.reset_index(drop=True)
        # Remove i/e rules from syssettings if present in BASE and SubRES
        i = (df["year"] == 0) & (
            df["module_type"].isin(["base", "syssettings", "subres"])
        )
        duplicated = df[i].duplicated(
            subset=[
                col
                for col in keep_cols.intersection(df.columns).difference(dm_cols)
                if col != "value"
            ],
            keep=False,
        )
        i = (df["module_type"] == "syssettings") & duplicated
        if any(i):
            df = df[~i]

    tables[Tag.fi_t] = df.reset_index(drop=True)

    if Tag.uc_t in tables.keys():
        df = tables[Tag.uc_t]
        keep_cols = cols_to_keep.intersection(df.columns)
        df = df.dropna(subset="value")
        drop_cols = [
            col for col in df.columns if col != "value" and col not in keep_cols
        ]
        df = df.drop(columns=drop_cols)
        df = df.drop_duplicates(
            subset=list(keep_cols.intersection(df.columns)), keep="last"
        )
        tables[Tag.uc_t] = df.reset_index(drop=True)

    return tables


def expand_rows_parallel(
    config: Config,
    tables: list[EmbeddedXlTable],
    model: TimesModel,
) -> list[EmbeddedXlTable]:
    query_columns_lists = [
        (config.query_columns[Tag(table.tag)] if Tag.has_tag(table.tag) else set())
        for table in tables
    ]
    lists_columns_lists = [
        (config.lists_columns[Tag(table.tag)] if Tag.has_tag(table.tag) else set())
        for table in tables
    ]
    with ProcessPoolExecutor(max_workers) as executor:
        return list(
            executor.map(expand_rows, query_columns_lists, lists_columns_lists, tables)
        )<|MERGE_RESOLUTION|>--- conflicted
+++ resolved
@@ -2612,57 +2612,6 @@
     return df.loc[keep]
 
 
-<<<<<<< HEAD
-def _process_tfm_mig_row(table: DataFrame, idx_and_row: tuple[Any, pd.Series]):
-    """Processes one row of a TFM_MIG table and returns the newly generated rows."""
-    print("_process_tfm_mig_row starting")
-    _, row = idx_and_row
-    if row["module_type"] == "trans":
-        source_module = row["module_name"]
-    else:
-        source_module = row.get("sourcescen")
-
-    rows_to_update = query(
-        table,
-        row.get("process"),
-        row.get("commodity"),
-        row["attribute"],
-        row.get("region"),
-        row.get("year"),
-        row.get("limtype"),
-        row.get("val_cond"),
-        source_module,
-    )
-
-    if not any(rows_to_update):
-        logger.warning(f"A {Tag.tfm_mig.value} row generated no records.")
-        return
-
-    new_rows = table.loc[rows_to_update]
-    # Modify values in all '*2' columns
-    for c, v in row.items():
-        if str(c).endswith("2") and v is not None:
-            new_rows.loc[:, str(c)[:-1]] = v
-    # Evaluate 'value' column based on existing values
-    eval_and_update(new_rows, rows_to_update, row["value"])
-    # In case more than one data module is present in the table, select the one with the highest index
-    # TODO: The below code is commented out because it needs to be more sophisticated.
-    """
-    if new_rows["module_name"].nunique() > 1:
-        indices = {
-            model.data_modules.index(x)
-            for x in new_rows["module_name"].unique()
-        }
-        new_rows = new_rows[
-            new_rows["module_name"] == model.data_modules[max(indices)]
-        ]
-    """
-    new_rows["source_filename"] = row["source_filename"]
-    new_rows["module_name"] = row["module_name"]
-    new_rows["module_type"] = row["module_type"]
-    new_rows["submodule"] = row["submodule"]
-    return new_rows
-=======
 def _project_demands(tables: dict[str, DataFrame], base_year: int) -> DataFrame:
     """Generate demand projections based on the data in drvr_allocation, drvr_table, and series tables."""
     # Check if the required tables are present
@@ -2777,7 +2726,57 @@
     )
 
     return projected_demands.drop(columns="multiplier")
->>>>>>> f77826cd
+
+
+def _process_tfm_mig_row(table: DataFrame, idx_and_row: tuple[Any, pd.Series]):
+    """Processes one row of a TFM_MIG table and returns the newly generated rows."""
+    print("_process_tfm_mig_row starting")
+    _, row = idx_and_row
+    if row["module_type"] == "trans":
+        source_module = row["module_name"]
+    else:
+        source_module = row.get("sourcescen")
+
+    rows_to_update = query(
+        table,
+        row.get("process"),
+        row.get("commodity"),
+        row["attribute"],
+        row.get("region"),
+        row.get("year"),
+        row.get("limtype"),
+        row.get("val_cond"),
+        source_module,
+    )
+
+    if not any(rows_to_update):
+        logger.warning(f"A {Tag.tfm_mig.value} row generated no records.")
+        return
+
+    new_rows = table.loc[rows_to_update]
+    # Modify values in all '*2' columns
+    for c, v in row.items():
+        if str(c).endswith("2") and v is not None:
+            new_rows.loc[:, str(c)[:-1]] = v
+    # Evaluate 'value' column based on existing values
+    eval_and_update(new_rows, rows_to_update, row["value"])
+    # In case more than one data module is present in the table, select the one with the highest index
+    # TODO: The below code is commented out because it needs to be more sophisticated.
+    """
+    if new_rows["module_name"].nunique() > 1:
+        indices = {
+            model.data_modules.index(x)
+            for x in new_rows["module_name"].unique()
+        }
+        new_rows = new_rows[
+            new_rows["module_name"] == model.data_modules[max(indices)]
+        ]
+    """
+    new_rows["source_filename"] = row["source_filename"]
+    new_rows["module_name"] = row["module_name"]
+    new_rows["module_type"] = row["module_type"]
+    new_rows["submodule"] = row["submodule"]
+    return new_rows
 
 
 def apply_transform_tables(
