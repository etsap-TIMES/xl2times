--- conflicted
+++ resolved
@@ -747,7 +747,6 @@
     tables: Dict[str, DataFrame],
     model: datatypes.TimesModel,
 ) -> Dict[str, DataFrame]:
-
     units_map = {
         "activity": model.processes["tact"].unique(),
         "capacity": model.processes["tcap"].unique(),
@@ -767,7 +766,6 @@
     tables: List[datatypes.EmbeddedXlTable],
     model: datatypes.TimesModel,
 ) -> List[datatypes.EmbeddedXlTable]:
-
     model.start_year = utils.get_scalar(datatypes.Tag.start_year, tables)
     active_pdef = utils.get_scalar(datatypes.Tag.active_p_def, tables)
     df = utils.single_table(tables, datatypes.Tag.time_periods).dataframe.copy()
@@ -814,44 +812,27 @@
         else:
             print("WARNING: Regions filter not applied; no valid entries found. ")
 
-<<<<<<< HEAD
+    return tables
+
+
+def complete_dictionary(
+    config: datatypes.Config,
+    tables: Dict[str, DataFrame],
+    model: datatypes.TimesModel,
+) -> Dict[str, DataFrame]:
     for k, v in [
         ("AllRegions", model.all_regions),
         ("Regions", model.internal_regions),
+        ("DataYears", model.data_years),
+        ("PastYears", model.past_years),
+        ("ModelYears", model.model_years),
     ]:
-        tables.append(
-            datatypes.EmbeddedXlTable(
-                tag=k,
-                uc_sets={},
-                sheetname="",
-                range="",
-                filename="",
-                dataframe=pd.DataFrame(sorted(v), columns=["region"]),
-            )
-        )
-=======
-    return tables
-
-
-def complete_dictionary(
-    config: datatypes.Config,
-    tables: Dict[str, DataFrame],
-    model: datatypes.TimesModel,
-) -> Dict[str, DataFrame]:
-
-    for k, v in {
-        "AllRegions": model.all_regions,
-        "Regions": model.internal_regions,
-        "DataYears": model.data_years,
-        "PastYears": model.past_years,
-        "ModelYears": model.model_years,
-    }.items():
         if "region" in k.lower():
             column_list = ["region"]
         else:
             column_list = ["year"]
 
-        tables[k] = pd.DataFrame(v, columns=column_list)
+        tables[k] = pd.DataFrame(sorted(v), columns=column_list)
 
     # Dataframes
     for k, v in {
@@ -869,7 +850,6 @@
         "Units": model.units,
     }.items():
         tables[k] = v
->>>>>>> 07d2cec5
 
     return tables
 
@@ -1875,8 +1855,7 @@
     tables: Dict[str, DataFrame],
     model: datatypes.TimesModel,
 ) -> Dict[str, DataFrame]:
-<<<<<<< HEAD
-    topology = generate_topology_dictionary(tables)
+    topology = generate_topology_dictionary(tables, model)
 
     # TODO add type annots to below fns
 
@@ -1933,9 +1912,9 @@
             return
         processes, commodities = match
         if commodities is not None:
-            table = tables[datatypes.Tag.fi_comm]
+            table = model.commodities
         elif processes is not None:
-            table = tables[datatypes.Tag.fi_process]
+            table = model.processes
         else:
             assert False  # All rows match either a commodity or a process
 
@@ -1990,127 +1969,6 @@
             # TODO should we also query on limtype?
             rows_to_update = query(
                 table, processes, commodities, row["attribute"], row["region"]
-=======
-    dictionary = generate_topology_dictionary(tables, model)
-
-    # TODO separate this code into expading wildcards and updating/inserting data!
-    for tag in [
-        datatypes.Tag.tfm_upd,
-        datatypes.Tag.tfm_ins,
-        datatypes.Tag.tfm_ins_txt,
-    ]:
-        if tag in tables:
-            start_time = time.time()
-            upd = tables[tag]
-            new_rows = []
-            # reset index to make sure there are no duplicates
-            tables[datatypes.Tag.fi_t].reset_index(drop=True, inplace=True)
-            if tag == datatypes.Tag.tfm_upd:
-                # copy old index to new column 'index'
-                tables[datatypes.Tag.fi_t].reset_index(inplace=True)
-            for i in range(0, len(upd)):
-                row = upd.iloc[i]
-                debug = False
-                if debug:
-                    print(row)
-                matching_processes = get_matching_processes(row, dictionary)
-                if matching_processes is not None and len(matching_processes) == 0:
-                    print(f"WARNING: {tag} row matched no processes")
-                    continue
-                matching_commodities = get_matching_commodities(row, dictionary)
-                if matching_commodities is not None and len(matching_commodities) == 0:
-                    print(f"WARNING: {tag} row matched no commodities")
-                    continue
-                df = tables[datatypes.Tag.fi_t]
-                if any(df.index.duplicated()):
-                    raise ValueError("~FI_T table has duplicated indices")
-                if tag == datatypes.Tag.tfm_upd:
-                    # construct query into ~FI_T to get indices of matching rows
-                    if matching_processes is not None:
-                        df = df.merge(matching_processes, on="process")
-                    if debug:
-                        print(f"{len(df)} rows after processes")
-                        if any(df["index"].duplicated()):
-                            raise ValueError("~FI_T table has duplicated indices")
-                    if matching_commodities is not None:
-                        df = df.merge(matching_commodities)
-                    if debug:
-                        print(f"{len(df)} rows after commodities")
-                        if any(df["index"].duplicated()):
-                            raise ValueError("~FI_T table has duplicated indices")
-                    attribute = row.attribute
-                    if attribute is not None:
-                        df = df.query("attribute == @attribute")
-                    if debug:
-                        print(f"{len(df)} rows after Attribute")
-                        if any(df["index"].duplicated()):
-                            raise ValueError("~FI_T table has duplicated indices")
-                    region = row.region
-                    if region is not None:
-                        df = df.query("region == @region")
-                    if debug:
-                        print(f"{len(df)} rows after Region")
-                        if any(df["index"].duplicated()):
-                            raise ValueError("~FI_T table has duplicated indices")
-                    # so that we can update the original table, copy original index back that was lost when merging
-                    df = df.set_index("index")
-                    # for speed, extract just the VALUE column as that is the only one being updated
-                    df = df[["value"]]
-                    if debug:
-                        if any(df.index.duplicated()):
-                            raise ValueError("~FI_T table has duplicated indices")
-                    if isinstance(row.value, str) and row.value[0] in {
-                        "*",
-                        "+",
-                        "-",
-                        "/",
-                    }:
-                        df = df.astype({"value": float}).eval("value=value" + row.value)
-                    else:
-                        df["value"] = [row.value] * len(df)
-                    if len(df) == 0:
-                        print(f"WARNING: {tag} row matched nothing")
-                    tables[datatypes.Tag.fi_t].update(df)
-                elif tag == datatypes.Tag.tfm_ins_txt:
-                    # This row matches either a commodity or a process
-                    assert not (
-                        matching_commodities is not None
-                        and matching_processes is not None
-                    )
-                    if matching_commodities is not None:
-                        df = model.commodities
-                        query_str = f"commodity in [{','.join(map(repr, matching_commodities['commodity']))}] and region == '{row['region']}'"
-                    elif matching_processes is not None:
-                        df = model.processes
-                        query_str = f"process in [{','.join(map(repr, matching_processes['process']))}] and region == '{row['region']}'"
-                    else:
-                        print(
-                            f"WARNING: {tag} row matched neither commodity nor process"
-                        )
-                        continue
-                    # Query for rows with matching process/commodity and region
-                    rows_to_update = df.query(query_str).index
-                    # Overwrite (inplace) the column given by the attribute (translated by attr_prop)
-                    # with the value from row
-                    # E.g. if row['attribute'] == 'PRC_TSL' then we overwrite 'tslvl'
-                    df.loc[rows_to_update, attr_prop[row["attribute"]]] = row["value"]
-                else:
-                    # Construct 1-row data frame for data
-                    # Cross merge with processes and commodities (if they exist)
-                    row = row.filter(df.columns)
-                    row = pd.DataFrame([row])
-                    if matching_processes is not None:
-                        row = matching_processes.merge(row, how="cross")
-                    if matching_commodities is not None:
-                        row = matching_commodities.merge(row, how="cross")
-                    new_rows.append(row)
-            if tag == datatypes.Tag.tfm_ins:
-                new_rows.append(df)  # pyright: ignore
-                tables[datatypes.Tag.fi_t] = pd.concat(new_rows, ignore_index=True)
-
-            print(
-                f"  process_wildcards: {tag} took {time.time() - start_time:.2f} seconds for {len(upd)} rows"
->>>>>>> 07d2cec5
             )
             new_rows = table.loc[rows_to_update].copy()
             # Modify values in all '*2' columns
