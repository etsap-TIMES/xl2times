--- conflicted
+++ resolved
@@ -648,16 +648,18 @@
         uc_sets = table.uc_sets
 
         # TODO: Handle pseudo-attributes in a more general way
-<<<<<<< HEAD
-        known_columns = config.known_columns[Tag.uc_t].difference({"uc_attr"})
+        known_columns = config.known_columns[Tag.uc_t].difference(
+            {"uc_attr", "allregions"}
+        )
         data_columns = [x for x in df.columns if x not in known_columns]
 
-        table = utils.apply_composite_tag(table)
-        df = table.dataframe
         # Convert dataframe to the long format
         df = _custom_melt(df, data_columns)
-
-        # TODO: There may be regions specified as column names
+        # Harmonize attributes
+        df = _harmonise_attributes(df, legal_values)
+        # Remove allregions from region column, so it can be filled in later
+        i = df["region"].str.lower() == "allregions"
+        df.loc[i, "region"] = pd.NA
         # Apply any general region specification if present
         regions_list = {"R_E", "R_S"}.intersection(uc_sets.keys())
         [regions_list] = regions_list if regions_list else {None}
@@ -672,71 +674,7 @@
                 regions = ",".join(regions)
                 i_allregions = df["region"].isna()
                 df.loc[i_allregions, "region"] = regions
-                # TODO: Check whether any invalid regions are present
-
-        # Harmonize attributes
-        df = _harmonise_attributes(df, legal_values)
         df = df.reset_index(drop=True)
-=======
-        known_columns = config.known_columns[Tag.uc_t].difference(
-            {"uc_attr", "allregions"}
-        )
-
-        data_columns = [x for x in df.columns if x not in known_columns]
-
-        # Populate columns
-        for colname in known_columns:
-            if colname not in df.columns:
-                df[colname] = None
-        table = replace(table, dataframe=df)
-
-        # TODO: detect RHS correctly
-        i = df["side"].isna()
-        df.loc[i, "side"] = "LHS"
-
-        df, attribute_suffix = utils.explode(df, data_columns)
-
-        # Append the data column name to the Attribute column
-        i = df["attribute"].notna()
-        df.loc[i, "attribute"] = df.loc[i, "attribute"] + "~" + attribute_suffix[i]
-        i = df["attribute"].isna()
-        df.loc[i, "attribute"] = attribute_suffix[i]
-
-        # Capitalise all attributes, unless column type float
-        if df["attribute"].dtype != float:
-            df["attribute"] = df["attribute"].str.upper()
-
-        # Handle Attribute containing tilde, such as 'STOCK~2030'
-        for attr in df["attribute"].unique():
-            if "~" in attr:
-                i = df["attribute"] == attr
-                parts = [part.strip() for part in attr.split("~")]
-                for value in parts:
-                    colname, typed_value = _get_colname(value, legal_values)
-                    if colname is None:
-                        df.loc[i, "attribute"] = typed_value
-                    else:
-                        df.loc[i, colname] = typed_value
->>>>>>> 70955626
-
-        # Remove allregions from region column, so it can be filled in later
-        i = df["region"].str.lower() == "allregions"
-        df.loc[i, "region"] = pd.NA
-        # Apply any general region specification if present
-        # TODO: This assumes several regions lists may be present. Overwrite earlier?
-        regions_lists = [x for x in table.uc_sets.keys() if x.upper().startswith("R_")]
-        # Using the last regions_list
-        if regions_lists and table.uc_sets[regions_lists[-1]] != "":
-            regions = table.uc_sets[regions_lists[-1]]
-            # Only expand regions if specified regions list is not allregions
-            if regions.lower() != "allregions":
-                # Only include valid model region names
-                regions = model.internal_regions.intersection(
-                    set(regions.upper().split(","))
-                )
-                regions = ",".join(regions)
-                i_allregions = df["region"].isna()
-                df.loc[i_allregions, "region"] = regions
 
         return replace(table, dataframe=df)
 
