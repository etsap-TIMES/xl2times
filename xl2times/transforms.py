--- conflicted
+++ resolved
@@ -3188,10 +3188,7 @@
     tables: dict[str, DataFrame],
     model: TimesModel,
 ) -> dict[str, DataFrame]:
-<<<<<<< HEAD
-=======
     """Clean up remaining issues. Includes handling of aliases that could not be generalised."""
->>>>>>> aeb7e41d
     veda_ire_sets = model.custom_sets
     reg_com_flows = model.topology[["region", "process", "commodity"]].drop_duplicates(
         ignore_index=True
