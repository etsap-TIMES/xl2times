import re
import time
from collections import defaultdict
from collections.abc import Callable
from concurrent.futures import ProcessPoolExecutor
from dataclasses import replace
from functools import reduce
from itertools import groupby
from pathlib import Path

import pandas as pd
from loguru import logger
from more_itertools import locate
from pandas.core.frame import DataFrame
from tqdm import tqdm

from . import datatypes, utils
from .utils import max_workers

csets_ordered_for_pcg = ["DEM", "MAT", "NRG", "ENV", "FIN"]
default_pcg_suffixes = [
    cset + io for cset in csets_ordered_for_pcg for io in ["I", "O"]
]

attr_prop = {
    "COM_LIM": "limtype",
    "COM_TSL": "ctslvl",
    "COM_TYPE": "ctype",
    "PRC_PCG": "primarycg",
    "PRC_TSL": "tslvl",
    "PRC_VINT": "vintage",
}

process_map = {
    "pset_pn": "processes_by_name",
    "pset_pd": "processes_by_desc",
    "pset_set": "processes_by_sets",
    "pset_ci": "processes_by_comm_in",
    "pset_co": "processes_by_comm_out",
}

commodity_map = {
    "cset_cn": "commodities_by_name",
    "cset_cd": "commodities_by_desc",
    "cset_set": "commodities_by_sets",
}


def remove_comment_rows(
    config: datatypes.Config,
    tables: list[datatypes.EmbeddedXlTable],
    model: datatypes.TimesModel,
) -> list[datatypes.EmbeddedXlTable]:
    """
    Remove comment rows from all the tables. Assumes table dataframes are not empty.
    """
    result = []

    for table in tables:
        tag = datatypes.Tag(table.tag.split(":")[0])
        if tag in config.row_comment_chars:
            df = table.dataframe
            _remove_df_comment_rows(df, config.row_comment_chars[tag])
            # Keep the table if it stays not empty
            if not df.empty:
                result.append(table)
            else:
                continue
        else:
            result.append(table)

    return result


def _remove_df_comment_rows(
    df: pd.DataFrame,
    comment_chars: dict[str, list],
) -> None:
    """
    Modify a dataframe in-place by deleting rows with cells starting with symbols
    indicating a comment row in any column. Comment row symbols are column name
    dependant and are passed as an additional argument.

    :param df:            Dataframe.
    :param comment_chars: Dictionary where keys are column names and values are lists of valid comment symbols
    """

    comment_rows = set()

    for colname in df.columns:
        if colname in comment_chars.keys():
            comment_rows.update(
                list(
                    locate(
                        df[colname],
                        lambda cell: isinstance(cell, str)
                        and (cell.startswith(tuple(comment_chars[colname]))),
                    )
                )
            )

    df.drop(index=list(comment_rows), inplace=True)
    df.reset_index(drop=True, inplace=True)


def remove_comment_cols(table: datatypes.EmbeddedXlTable) -> datatypes.EmbeddedXlTable:
    """
    Return a modified copy of 'table' where columns with labels starting with '*'
    have been deleted. Assumes that any leading spaces in the original input table
    have been removed.

    :param table:       Table object in EmbeddedXlTable format.
    :return:            Table object in EmbeddedXlTable format without comment columns.
    """
    if table.dataframe.size == 0:
        return table

    comment_cols = [
        colname
        for colname in table.dataframe.columns
        if isinstance(colname, str) and colname.startswith("*")
    ]
    # Drop comment columns and any resulting empty rows
    df = table.dataframe.drop(comment_cols, axis=1).dropna(axis=0, how="all")
    df.reset_index(drop=True, inplace=True)
    return replace(table, dataframe=df)


def remove_exreg_cols(
    config: datatypes.Config,
    tables: list[datatypes.EmbeddedXlTable],
    model: datatypes.TimesModel,
) -> list[datatypes.EmbeddedXlTable]:
    """
    Remove external region columns from all the tables except tradelinks.
    """

    external_regions = model.external_regions

    def remove_table_exreg_cols(
        table: datatypes.EmbeddedXlTable,
    ) -> datatypes.EmbeddedXlTable:
        """
        Return a modified copy of 'table' where columns that are external regions
        have been removed.
        """

        exreg_cols = [
            colname
            for colname in table.dataframe.columns
            if colname.upper() in external_regions
        ]

        if exreg_cols:
            df = table.dataframe.drop(exreg_cols, axis=1)
            return replace(table, dataframe=df)

        else:
            return table

    # Do not do anything if external_reagions is empty
    if not external_regions:
        return tables
    # Otherwise remove external region column from the relevant tables
    else:
        return [
            remove_table_exreg_cols(t) if t.tag != datatypes.Tag.tradelinks else t
            for t in tables
        ]


def remove_tables_with_formulas(
    config: datatypes.Config,
    tables: list[datatypes.EmbeddedXlTable],
    model: datatypes.TimesModel,
) -> list[datatypes.EmbeddedXlTable]:
    """
    Return a modified copy of 'tables' where tables with formulas (as identified by an
    initial '=') have deleted from the list.

    :param tables:      List of tables in EmbeddedXlTable format.
    :return:            List of tables in EmbeddedXlTable format without any formulas.
    """

    def is_formula(s):
        return isinstance(s, str) and len(s) > 0 and s[0] == "="

    def has_formulas(table):
        has = table.dataframe.map(is_formula).any(axis=None)
        if has:
            logger.warning(f"Excluding table {table.tag} because it has formulas")
        return has

    return [table for table in tables if not has_formulas(table)]


def validate_input_tables(
    config: datatypes.Config,
    tables: list[datatypes.EmbeddedXlTable],
    model: datatypes.TimesModel,
) -> list[datatypes.EmbeddedXlTable]:
    """
    Perform some basic validation (tag names are valid, no duplicate column labels), and
    remove empty tables (for recognized tags).
    """

    def discard(table):
        if table.tag in config.discard_if_empty:
            return table.dataframe.empty
        elif table.tag == datatypes.Tag.unitconversion:
            logger.info("Dropping ~UNITCONVERSION table")
            return True
        else:
            return False

    result = []
    for table in tables:
        if not datatypes.Tag.has_tag(table.tag.split(":")[0]):
            logger.warning(f"Dropping table with unrecognized tag {table.tag}")
            continue
        if discard(table):
            continue
        # Check for duplicate columns:
        seen = set()
        dupes = [x for x in table.dataframe.columns if x in seen or seen.add(x)]
        if len(dupes) > 0:
            logger.warning(
                f"Duplicate columns in {table.range}, {table.sheetname},"
                f" {table.filename}: {','.join(dupes)}"
            )
        result.append(table)
    return result


def revalidate_input_tables(
    config: datatypes.Config,
    tables: list[datatypes.EmbeddedXlTable],
    model: datatypes.TimesModel,
) -> list[datatypes.EmbeddedXlTable]:
    """
    Perform further validation of input tables by checking whether required columns are
    present / non-empty. Remove tables without required columns or if they are empty.
    """
    result = []
    for table in tables:
        tag = datatypes.Tag(table.tag.split(":")[0])
        required_cols = config.required_columns[tag]
        unique_table_cols = set(table.dataframe.columns)
        if required_cols:
            # Drop table if any column in required columns is missing
            missing_cols = required_cols - unique_table_cols
            if missing_cols:
                logger.warning(
                    f"Dropping {tag.value} table withing range {table.range} on sheet {table.sheetname}"
                    f" in file {table.filename} due to missing required columns: {missing_cols}"
                )
                # Discard the table
                continue
            # Check whether any of the required columns is empty
            else:
                df = table.dataframe
                empty_required_cols = {c for c in required_cols if all(df[c].isna())}
                if empty_required_cols:
                    logger.warning(
                        f"Dropping {tag.value} table within range {table.range} on sheet {table.sheetname}"
                        f" in file {table.filename} due to empty required columns: {empty_required_cols}"
                    )
                    # Discard the table
                    continue
        # Append table to the list if reached this far
        result.append(table)

    return result


def normalize_tags_columns(
    config: datatypes.Config,
    tables: list[datatypes.EmbeddedXlTable],
    model: datatypes.TimesModel,
) -> list[datatypes.EmbeddedXlTable]:
    """
    Normalize (uppercase) tags and (lowercase) column names.


    :param tables:      List of tables in EmbeddedXlTable format.
    :return:            List of tables in EmbeddedXlTable format with normalzed values.
    """

    def normalize(table: datatypes.EmbeddedXlTable) -> datatypes.EmbeddedXlTable:
        # Only uppercase upto ':', the rest can be non-uppercase values like regions
        parts = table.tag.split(":")
        # assert len(parts) <= 2
        parts[0] = parts[0].upper()
        newtag = ":".join(parts)

        df = table.dataframe
        # Strip leading and trailing whitespaces from column names
        df.columns = df.columns.str.strip()

        col_name_map = {x: x.lower() for x in df.columns}
        df = df.rename(columns=col_name_map)

        return replace(table, tag=newtag, dataframe=df)

    return [normalize(table) for table in tables]


def normalize_column_aliases(
    config: datatypes.Config,
    tables: list[datatypes.EmbeddedXlTable],
    model: datatypes.TimesModel,
) -> list[datatypes.EmbeddedXlTable]:
    for table in tables:
        tag = table.tag.split(":")[0]
        if tag in config.column_aliases:
            table.dataframe = table.dataframe.rename(
                columns=config.column_aliases[tag], errors="ignore"
            )
        else:
            logger.warning(f"could not find {table.tag} in config.column_aliases")
        if len(set(table.dataframe.columns)) > len(table.dataframe.columns):
            raise ValueError(
                f"Table has duplicate column names (after normalization): {table}"
            )
    return tables


def include_tables_source(
    config: datatypes.Config,
    tables: list[datatypes.EmbeddedXlTable],
    model: datatypes.TimesModel,
) -> list[datatypes.EmbeddedXlTable]:
    """
    Add a column specifying source filename to every table
    """

    def include_table_source(table: datatypes.EmbeddedXlTable):
        df = table.dataframe.copy()
        df["source_filename"] = table.filename
        return replace(table, dataframe=df)

    return [include_table_source(table) for table in tables]


def merge_tables(
    config: datatypes.Config,
    tables: list[datatypes.EmbeddedXlTable],
    model: datatypes.TimesModel,
) -> dict[str, DataFrame]:
    """
    Merge all tables in 'tables' with the same table tag, as long as they share the same
    column field values. Print a warning for those that don't share the same column values.
    Return a dictionary linking each table tag with its merged table or populate TimesModel class.

    :param tables:      List of tables in datatypes.EmbeddedXlTable format.
    :return:            Dictionary associating a given table tag with its merged table.
    """
    result = {}

    for key, value in groupby(sorted(tables, key=lambda t: t.tag), lambda t: t.tag):
        group = list(value)

        if len(group) == 0:
            continue

        df = pd.concat([table.dataframe for table in group], ignore_index=True)
        result[key] = df

        # VEDA appears to support merging tables where come columns are optional, e.g. ctslvl and ctype from ~FI_COMM.
        # So just print detailed warning if we find tables with fewer columns than the concat'ed table.
        concat_cols = set(df.columns)
        missing_cols = [concat_cols - set(t.dataframe.columns) for t in group]

        if any([len(m) for m in missing_cols]):
            err = f"WARNING: Possible merge error for table: '{key}'! Merged table has more columns than individual table(s), see details below:"
            for table in group:
                err += f"\n\tColumns: {list(table.dataframe.columns)} from {table.range}, {table.sheetname}, {table.filename}"
            logger.warning(err)

        match key:
            case datatypes.Tag.fi_comm:
                model.commodities = df
            case datatypes.Tag.fi_process:
                # TODO: Find a better place for this (both info and processing)
                times_prc_sets = set(config.times_sets["PRC_GRP"])
                # Index of rows with TIMES process sets
                index = df["sets"].str.upper().isin(times_prc_sets)
                # Print a warning if non-TIMES sets are present
                if not all(index):
                    for _, row in df[~index].iterrows():
                        region, sets, process = row[["region", "sets", "process"]]
                        print(
                            f"WARNING: Unknown process set {sets} specified for process {process}"
                            f" in region {region}. The record will be dropped."
                        )
                # Exclude records with non-TIMES sets
                model.processes = df.loc[index]
            case _:
                result[key] = df

    return result


def process_flexible_import_tables(
    config: datatypes.Config,
    tables: list[datatypes.EmbeddedXlTable],
    model: datatypes.TimesModel,
) -> list[datatypes.EmbeddedXlTable]:
    """
    Attempt to process all flexible import tables in 'tables'. The processing includes:
    - Checking that the table is indeed a flexible import table. If not, return it unmodified.
    - Removing, adding and renaming columns as needed.
    - Populating index columns.
    - Handing Attribute column and Other Indexes.
    See https://iea-etsap.org/docs/Documentation_for_the_TIMES_Model-Part-IV_October-2016.pdf from p16.


    :param tables:      List of tables in EmbeddedXlTable format.
    :return:            List of tables in EmbeddedXlTable format with all FI_T processed.
    """
    # Get a list of allowed values for each category.
    # TODO: update this dictionary
    legal_values = {
        "limtype": {"LO", "UP", "FX"},
        # TODO: check what the values for the below should be
        "timeslice": set(model.ts_tslvl["tslvl"]),
        "commodity": set(
            utils.merge_columns(tables, datatypes.Tag.fi_comm, "commodity")
        ),
        "region": model.internal_regions,
        "currency": utils.single_column(tables, datatypes.Tag.currencies, "currency"),
        "other_indexes": {"IN", "OUT", "DEMO", "DEMI"},
    }

    def get_colname(value):
        # Return the value in the desired format along with the associated category (if any)
        # TODO make sure to do case-insensitive comparisons when parsing composite column names
        if value.isdigit():
            return "year", int(value)
        for name, values in legal_values.items():
            if value.upper() in values:
                return name, value
        return None, value

    # TODO decide whether VedaProcessSets should become a new Enum type or part of TimesModelData type
    veda_process_sets = utils.single_table(tables, "VedaProcessSets").dataframe

    def process_flexible_import_table(
        table: datatypes.EmbeddedXlTable, veda_process_sets: DataFrame
    ) -> datatypes.EmbeddedXlTable:
        # Make sure it's a flexible import table, and return the table untouched if not
        if not table.tag.startswith(datatypes.Tag.fi_t):
            return table

        # Rename, add and remove specific columns if the circumstances are right
        # TODO: We should do a full scale normalisation here, incl. renaming of aliases
        df = table.dataframe

        nrows = df.shape[0]

        # datatypes.Tag column no longer used to identify data columns
        # https://veda-documentation.readthedocs.io/en/latest/pages/introduction.html#veda2-0-enhanced-features
        # TODO: Include other valid column headers
        known_columns = config.known_columns[datatypes.Tag.fi_t]
        data_columns = [x for x in df.columns if x not in known_columns]

        # TODO: Replace this with something similar to know columns from config
        # Populate index columns
        index_columns = [
            "region",
            "process",
            "commodity",
            "commodity-in",
            "commodity-in-aux",
            "commodity-out",
            "commodity-out-aux",
            "attribute",
            "year",
            "timeslice",
            "limtype",
            "currency",
            "other_indexes",
        ]
        for colname in index_columns:
            if colname not in df.columns:
                df[colname] = [None] * nrows
        table = replace(table, dataframe=df)

        table = utils.apply_composite_tag(table)
        df = table.dataframe

        attribute = "attribute"
        df, attribute_suffix = utils.explode(df, data_columns)

        # Append the data column name to the Attribute column values
        if nrows > 0:
            i = df[attribute].notna()
            df.loc[i, attribute] = df.loc[i, attribute] + "~" + attribute_suffix[i]
            i = df[attribute].isna()
            df.loc[i, attribute] = attribute_suffix[i]

        # Capitalise all attributes, unless column type float
        if df[attribute].dtype != float:
            df[attribute] = df[attribute].str.upper()

        # Handle Attribute containing tilde, such as 'STOCK~2030'
        for attr in df[attribute].unique():
            if "~" in attr:
                i = df[attribute] == attr
                parts = attr.split("~")
                for value in parts:
                    colname, typed_value = get_colname(value)
                    if colname is None:
                        df.loc[i, attribute] = typed_value
                    else:
                        df.loc[i, colname] = typed_value

        # Handle Other_Indexes
        other = "other_indexes"
        for attr in df[attribute].unique():
            if attr == "END":
                i = df[attribute] == attr
                df.loc[i, "year"] = df.loc[i, "value"].astype("int") + 1
                df.loc[i, other] = "EOH"
                df.loc[i, attribute] = "PRC_NOFF"

        df = df.reset_index(drop=True)

        # Should have all index_columns and VALUE
        if len(df.columns) != (len(index_columns) + 1):
            raise ValueError(f"len(df.columns) = {len(df.columns)}")

        df["year2"] = df.apply(
            lambda row: (
                int(row["year"].split("-")[1]) if "-" in str(row["year"]) else "EOH"
            ),
            axis=1,
        )

        df["year"] = df.apply(
            lambda row: (
                int(row["year"].split("-")[0])
                if "-" in str(row["year"])
                else (row["year"] if row["year"] != "" else "BOH")
            ),
            axis=1,
        )

        return replace(table, dataframe=df)

    return [process_flexible_import_table(t, veda_process_sets) for t in tables]


def process_user_constraint_tables(
    config: datatypes.Config,
    tables: list[datatypes.EmbeddedXlTable],
    model: datatypes.TimesModel,
) -> list[datatypes.EmbeddedXlTable]:
    """
    Process all user constraint tables in 'tables'. The processing includes:
    - Removing, adding and renaming columns as needed.
    - Populating index columns.
    - Handing Attribute column and wildcards.
    See https://iea-etsap.org/docs/Documentation_for_the_TIMES_Model-Part-IV_October-2016.pdf from p16.


    :param tables:      List of tables in EmbeddedXlTable format.
    :return:            List of tables in EmbeddedXlTable format with all FI_T processed.
    """
    legal_values = {
        # TODO: load these from times-info.json
        "attribute": {
            "UC_ACT",
            "UC_ATTR",
            "UC_CAP",
            "UC_COMNET",
            "UC_COMPRD",
            "UC_FLO",
            "UC_NCAP",
            "UC_RHSRT",
            "UC_RHSRTS",
            "UC_RHSTS",
            "UC_R_EACH",
            "UC_R_SUM",
        },
        "region": model.internal_regions,
        "limtype": {"FX", "LO", "UP"},
        "side": {"LHS", "RHS"},
    }

    def get_colname(value):
        # TODO make sure to do case-insensitive comparisons when parsing composite column names
        if value.isdigit():
            return "year", int(value)
        for name, values in legal_values.items():
            if value in values:
                return name, value
        return None, value

    def process_user_constraint_table(
        table: datatypes.EmbeddedXlTable,
    ) -> datatypes.EmbeddedXlTable:
        # See https://iea-etsap.org/docs/Documentation_for_the_TIMES_Model-Part-IV_October-2016.pdf from p16

        if not table.tag.startswith(datatypes.Tag.uc_t):
            return table

        df = table.dataframe

        # TODO: apply table.uc_sets

        # Fill in UC_N blank cells with value from above
        df["uc_n"] = df["uc_n"].ffill()

        data_columns = [
            x for x in df.columns if x not in config.known_columns[datatypes.Tag.uc_t]
        ]

        # Populate columns
        nrows = df.shape[0]
        for colname in config.known_columns[datatypes.Tag.uc_t]:
            if colname not in df.columns:
                df[colname] = [None] * nrows
        table = replace(table, dataframe=df)

        # Fill missing regions using defaults (if specified)
        # TODO: This assumes several regions lists may be present. Handle overwritting?
        regions_lists = [x for x in table.uc_sets.keys() if x.upper().startswith("R")]
        if regions_lists and table.uc_sets[regions_lists[-1]] != "":
            regions = table.uc_sets[regions_lists[-1]]
            if regions.lower() != "allregions":
                regions = model.internal_regions.intersection(
                    set(regions.upper().split(","))
                )
                regions = ",".join(regions)
                df.loc[df["region"].isna(), ["region"]] = regions

        # TODO: detect RHS correctly
        i = df["side"].isna()
        df.loc[i, "side"] = "LHS"

        table = utils.apply_composite_tag(table)
        df = table.dataframe
        df, attribute_suffix = utils.explode(df, data_columns)

        # Append the data column name to the Attribute column
        if nrows > 0:
            i = df["attribute"].notna()
            df.loc[i, "attribute"] = df.loc[i, "attribute"] + "~" + attribute_suffix[i]
            i = df["attribute"].isna()
            df.loc[i, "attribute"] = attribute_suffix[i]

        # Capitalise all attributes, unless column type float
        if df["attribute"].dtype != float:
            df["attribute"] = df["attribute"].str.upper()

        # Handle Attribute containing tilde, such as 'STOCK~2030'
        for attr in df["attribute"].unique():
            if "~" in attr:
                i = df["attribute"] == attr
                parts = attr.split("~")
                for value in parts:
                    colname, typed_value = get_colname(value)
                    if colname is None:
                        df.loc[i, "attribute"] = typed_value
                    else:
                        df.loc[i, colname] = typed_value

        return replace(table, dataframe=df)

    return [process_user_constraint_table(t) for t in tables]


def generate_uc_properties(
    config: datatypes.Config,
    tables: list[datatypes.EmbeddedXlTable],
    model: datatypes.TimesModel,
) -> list[datatypes.EmbeddedXlTable]:
    """
    Generate a dataframe containing User Constraint properties
    """

    uc_tables = [table for table in tables if table.tag == datatypes.Tag.uc_t]
    columns = ["uc_n", "description", "region", "reg_action", "ts_action"]
    user_constraints = pd.DataFrame(columns=columns)
    # Create df_list to hold DataFrames that will be concatenated later on
    df_list = list()
    for uc_table in uc_tables:
        # DataFrame with unique UC names and descriptions if they exist:
        df = (
            uc_table.dataframe.loc[:, ["uc_n", "description"]]
            .groupby("uc_n", sort=False)
            .first()
        )
        # Add info on how regions and timeslices should be treated by the UCs
        for key in uc_table.uc_sets.keys():
            if key.startswith("R_"):
                df["reg_action"] = key
                df["region"] = uc_table.uc_sets[key].upper().strip()
            elif key.startswith("T_"):
                df["ts_action"] = key

        df_list.append(df)
    # Do further processing if df_list is not empty
    if df_list:
        # Create a single DataFrame with all UCs
        user_constraints = pd.concat(df_list).reset_index()

        # Use name to populate description if it is missing
        index = user_constraints["description"].isna()
        if any(index):
            user_constraints.loc[index, ["description"]] = user_constraints["uc_n"][
                index
            ]

        # TODO: Can this (until user_constraints.explode) become a utility function?
        # Handle allregions by substituting it with a list of internal regions
        index = user_constraints["region"].str.lower() == "allregions"
        if any(index):
            user_constraints.loc[index, ["region"]] = ",".join(model.internal_regions)

        # Handle comma-separated regions
        index = user_constraints["region"].str.contains(",")
        if any(index):
            user_constraints.loc[index, ["region"]] = user_constraints.apply(
                lambda row: [
                    region
                    for region in str(row["region"]).split(",")
                    if region in model.internal_regions
                ],
                axis=1,
            )
        # Explode regions
        user_constraints = user_constraints.explode("region", ignore_index=True)

    model.user_constraints = user_constraints.rename(columns={"uc_n": "name"})

    return tables


def fill_in_missing_values(
    config: datatypes.Config,
    tables: list[datatypes.EmbeddedXlTable],
    model: datatypes.TimesModel,
) -> list[datatypes.EmbeddedXlTable]:
    """
    Attempt to fill in missing values for all tables except update tables (as these contain
    wildcards). How the value is filled in depends on the name of the column the empty values
    belong to.

    :param tables:      List of tables in EmbeddedXlTable format.
    :return:            List of tables in EmbeddedXlTable format with empty values filled in.
    """
    result = []
    # TODO there are multiple currencies
    currency = utils.single_column(tables, datatypes.Tag.currencies, "currency")[0]
    # The default regions for VT_* files is given by ~BookRegions_Map:
    vt_regions = defaultdict(list)
    brm = utils.single_table(tables, datatypes.Tag.book_regions_map).dataframe
    for _, row in brm.iterrows():
        if row["region"] in model.internal_regions:
            vt_regions[row["bookname"]].append(row["region"])

    ele_default_tslvl = (
        "DAYNITE" if "DAYNITE" in model.ts_tslvl["tslvl"].unique() else "ANNUAL"
    )

    def fill_in_missing_values_table(table):
        df = table.dataframe.copy()
        for colname in df.columns:
            # TODO make this more declarative
            if colname in ["sets", "csets", "process"]:
                df[colname] = df[colname].ffill()
            elif colname == "limtype" and table.tag == datatypes.Tag.fi_comm and False:
                isna = df[colname].isna()
                ismat = df["csets"] == "MAT"
                df.loc[isna & ismat, colname] = "FX"
                df.loc[isna & ~ismat, colname] = "LO"
            elif (
                colname == "limtype"
                and (table.tag == datatypes.Tag.fi_t or table.tag.startswith("~TFM"))
                and len(df) > 0
            ):
                isna = df[colname].isna()
                for lim in config.veda_attr_defaults["limtype"].keys():
                    df.loc[
                        isna
                        & df["attribute"]
                        .str.upper()
                        .isin(config.veda_attr_defaults["limtype"][lim]),
                        colname,
                    ] = lim
            elif colname == "timeslice" and len(df) > 0 and "attribute" in df.columns:
                isna = df[colname].isna()
                for timeslice in config.veda_attr_defaults["tslvl"].keys():
                    df.loc[
                        isna
                        & df["attribute"]
                        .str.upper()
                        .isin(config.veda_attr_defaults["tslvl"][timeslice]),
                        colname,
                    ] = timeslice
            elif (
                colname == "tslvl" and table.tag == datatypes.Tag.fi_process
            ):  # or colname == "CTSLvl" or colname == "PeakTS":
                isna = df[colname].isna()
                isele = df["sets"] == "ELE"
                df.loc[isna & isele, colname] = ele_default_tslvl
                df.loc[isna & ~isele, colname] = "ANNUAL"
            elif colname == "region":
                # Use BookRegions_Map to fill VT_* files, and all regions for other files
                matches = re.search(r"VT_([A-Za-z0-9]+)_", Path(table.filename).stem)
                isna = df[colname].isna()
                if matches is not None:
                    book = matches.group(1)
                    if book in vt_regions:
                        df.loc[isna, [colname]] = ",".join(vt_regions[book])
                    else:
                        logger.warning(f"book name {book} not in BookRegions_Map")
                else:
                    df.loc[isna, [colname]] = ",".join(model.internal_regions)
            elif colname == "year":
                df.loc[df[colname].isna(), [colname]] = model.start_year
            elif colname == "currency":
                df.loc[df[colname].isna(), [colname]] = currency

        return replace(table, dataframe=df)

    for table in tables:
        if table.tag == datatypes.Tag.tfm_upd:
            # Missing values in update tables are wildcards and should not be filled in
            result.append(table)
        else:
            result.append(fill_in_missing_values_table(table))
    return result


def expand_rows(
    query_columns: set[str], table: datatypes.EmbeddedXlTable
) -> datatypes.EmbeddedXlTable:
    """
    Expand entries with commas into separate entries in the same column. Do this
    for all tables except transformation update tables.

    :param query_columns: List of query column names.
    :param table:         Table in EmbeddedXlTable format.
    :return:              Table in EmbeddedXlTable format with expanded comma entries.
    """

    def has_comma(s):
        return isinstance(s, str) and "," in s

    def split_by_commas(s):
        if has_comma(s):
            return [x.strip() for x in s.split(",")]
        else:
            return s

    df = table.dataframe.copy()
    c = df.map(has_comma)
    columns_with_commas = [
        colname
        for colname in c.columns
        if colname not in query_columns and c[colname].any()
    ]
    if len(columns_with_commas) > 0:
        # Transform comma-separated strings into lists
        df[columns_with_commas] = df[columns_with_commas].map(split_by_commas)
        for colname in columns_with_commas:
            # https://pandas.pydata.org/docs/reference/api/pandas.DataFrame.explode.html#pandas.DataFrame.explode
            df = df.explode(colname, ignore_index=True)
    return replace(table, dataframe=df)


def remove_invalid_values(
    config: datatypes.Config,
    tables: list[datatypes.EmbeddedXlTable],
    model: datatypes.TimesModel,
) -> list[datatypes.EmbeddedXlTable]:
    """
    Remove all entries of any dataframes that are considered invalid. The rules for
    allowing an entry can be seen in the 'constraints' dictionary below.

    :param tables:      List of tables in EmbeddedXlTable format.
    :return:            List of tables in EmbeddedXlTable format with disallowed entries removed.
    """
    # TODO: This should be table type specific
    # TODO pull this out
    # Rules for allowing entries. Each entry of the dictionary designates a rule for a
    # a given column, and the values that are allowed for that column.
    constraints = {
        "csets": csets_ordered_for_pcg,
        "region": model.internal_regions,
    }

    # TODO: FI_T and UC_T should take into account whether a specific dimension is required
    skip_tags = {datatypes.Tag.uc_t}

    def remove_table_invalid_values(
        table: datatypes.EmbeddedXlTable,
    ) -> datatypes.EmbeddedXlTable:
        """
        Remove invalid entries in a table dataframe.
        """
        df = table.dataframe.copy()
        is_valid_list = [
            df[colname].isin(values)
            for colname, values in constraints.items()
            if colname in df.columns
        ]
        if is_valid_list:
            is_valid = reduce(lambda a, b: a & b, is_valid_list)
            df = df[is_valid]
            df.reset_index(drop=True, inplace=True)
        table = replace(table, dataframe=df)
        return table

    return [
        remove_table_invalid_values(t) if t.tag not in skip_tags else t for t in tables
    ]


def process_units(
    config: datatypes.Config,
    tables: dict[str, DataFrame],
    model: datatypes.TimesModel,
) -> dict[str, DataFrame]:
    units_map = {
        "activity": model.processes["tact"].unique(),
        "capacity": model.processes["tcap"].unique(),
        "commodity": model.commodities["unit"].unique(),
        "currency": tables[datatypes.Tag.currencies]["currency"].unique(),
    }

    model.units = pd.concat(
        [pd.DataFrame({"unit": v, "type": k}) for k, v in units_map.items()]
    )

    return tables


def process_time_periods(
    config: datatypes.Config,
    tables: list[datatypes.EmbeddedXlTable],
    model: datatypes.TimesModel,
) -> list[datatypes.EmbeddedXlTable]:
    model.start_year = utils.get_scalar(datatypes.Tag.start_year, tables)
    active_pdef = utils.get_scalar(datatypes.Tag.active_p_def, tables)
    df = utils.single_table(tables, datatypes.Tag.time_periods).dataframe.copy()

    active_series = df[active_pdef.lower()]
    # Remove empty rows
    active_series.dropna(inplace=True)

    df = pd.DataFrame({"d": active_series})
    # Start years = start year, then cumulative sum of period durations
    df["b"] = (active_series.cumsum() + model.start_year).shift(
        1, fill_value=model.start_year
    )
    df["e"] = df.b + df.d - 1
    df["m"] = df.b + ((df.d - 1) // 2)
    df["year"] = df.m

    model.time_periods = df.astype(int)

    return tables


def process_regions(
    config: datatypes.Config,
    tables: list[datatypes.EmbeddedXlTable],
    model: datatypes.TimesModel,
) -> list[datatypes.EmbeddedXlTable]:
    """
    Read model regions and update model.internal_regions and model.all_regions.
    Include IMPEXP and MINRNW in model.all_regions (defined by default by Veda).
    """

    model.all_regions.update(["IMPEXP", "MINRNW"])
    # Read region settings
    region_def = utils.single_table(tables, datatypes.Tag.book_regions_map).dataframe
    # Harmonise the dataframe
    region_def["bookname"] = region_def[["bookname"]].ffill()
    region_def = (
        region_def.dropna(how="any")
        .apply(lambda x: x.str.upper())
        .drop_duplicates(ignore_index=True)
    )
    # Update model.all_regions
    model.all_regions.update(region_def["region"])
    # Determine model.internal_regions
    booknames = set(region_def["bookname"])
    valid_booknames = {
        b
        for b in booknames
        if any(re.match(rf"^VT_{b}_", file, re.IGNORECASE) for file in model.files)
    }
    model.internal_regions.update(
        region_def["region"][region_def["bookname"].isin(valid_booknames)]
    )

    # Print a warning for any region treated as external
    for bookname in booknames.difference(valid_booknames):
        external = region_def["region"][region_def["bookname"] == bookname].to_list()
        logger.warning(
            f"VT_{bookname}_* is not in model files. Treated {external} as external regions."
        )

    # Apply regions filter
    if config.filter_regions:
        keep_regions = model.internal_regions.intersection(config.filter_regions)
        if keep_regions:
            model.internal_regions = keep_regions
        else:
            logger.warning("Regions filter not applied; no valid entries found.")

    return tables


def complete_dictionary(
    config: datatypes.Config,
    tables: dict[str, DataFrame],
    model: datatypes.TimesModel,
) -> dict[str, DataFrame]:
    for k, v in [
        ("AllRegions", model.all_regions),
        ("Regions", model.internal_regions),
        ("DataYears", model.data_years),
        ("PastYears", model.past_years),
        ("ModelYears", model.model_years),
    ]:
        if "region" in k.lower():
            column_list = ["region"]
        else:
            column_list = ["year"]

        tables[k] = pd.DataFrame(sorted(v), columns=column_list)

    # Dataframes
    for k, v in {
        "Attributes": model.attributes,
        "Commodities": model.commodities,
        "CommodityGroups": model.commodity_groups,
        "Processes": model.processes,
        "Topology": model.topology,
        "Trade": model.trade,
        "TimePeriods": model.time_periods,
        "TimeSlices": model.ts_tslvl,
        "TimeSliceMap": model.ts_map,
        "UserConstraints": model.user_constraints,
        "UCAttributes": model.uc_attributes,
        "Units": model.units,
    }.items():
        if not v.empty:
            tables[k] = v

    return tables


def capitalise_some_values(
    config: datatypes.Config,
    tables: list[datatypes.EmbeddedXlTable],
    model: datatypes.TimesModel,
) -> list[datatypes.EmbeddedXlTable]:
    """
    Ensure that all attributes and units are uppercase
    """

    # TODO: This should include other dimensions
    # TODO: This should be part of normalisation

    colnames = ["attribute", "tact", "tcap", "unit"]

    def capitalise_attributes_table(table: datatypes.EmbeddedXlTable):
        df = table.dataframe.copy()
        seen_cols = [colname for colname in colnames if colname in df.columns]
        if len(df) > 0:
            for seen_col in seen_cols:
                df[seen_col] = df[seen_col].str.upper()
            return replace(table, dataframe=df)
        else:
            return table

    return [capitalise_attributes_table(table) for table in tables]


def apply_fixups(
    config: datatypes.Config,
    tables: list[datatypes.EmbeddedXlTable],
    model: datatypes.TimesModel,
) -> list[datatypes.EmbeddedXlTable]:
    def apply_fixups_table(table: datatypes.EmbeddedXlTable):
        tag = datatypes.Tag.fi_t
        if not table.tag.startswith(tag):
            return table

        df = table.dataframe.copy()

        # TODO: should we have a global list of column name -> type?
        if "year" in df.columns:
            df["year"] = pd.to_numeric(df["year"], errors="coerce")

        def _populate_defaults(dataframe: DataFrame, col_name: str):
            """
            Fill in some of the missing values based on defaults in place.
            """
            i_na = (
                dataframe["attribute"]
                .str.upper()
                .isin(config.veda_attr_defaults[col_name].keys())
                & dataframe[col_name].isna()
            )
            if any(i_na):
                for attr in dataframe[i_na]["attribute"].unique():
                    i_attr = dataframe["attribute"] == attr
                    for default_value in config.veda_attr_defaults[col_name][
                        attr.upper()
                    ]:
                        # Ensure that previously filled values are not overwritten
                        i_fill = i_na & i_attr & dataframe[col_name].isna()
                        if any(i_fill):
                            if default_value not in config.known_columns[tag]:
                                dataframe.loc[i_fill, [col_name]] = default_value
                            else:
                                dataframe.loc[i_fill, [col_name]] = dataframe[i_fill][
                                    default_value
                                ]

        # Populate commodity and other_indexes based on defaults
        for col in ("commodity", "other_indexes"):
            _populate_defaults(df, col)

        # Fill other indexes for some attributes
        # FLO_SHAR
        i = df["attribute"] == "SHARE-I"
        df.loc[i, "other_indexes"] = "NRGI"
        i = df["attribute"] == "SHARE-O"
        df.loc[i, "other_indexes"] = "NRGO"

        return replace(table, dataframe=df)

    return [apply_fixups_table(table) for table in tables]


def generate_commodity_groups(
    config: datatypes.Config,
    tables: list[datatypes.EmbeddedXlTable],
    model: datatypes.TimesModel,
) -> list[datatypes.EmbeddedXlTable]:
    """
    Generate commodity groups.
    """
    process_tables = [t for t in tables if t.tag == datatypes.Tag.fi_process]
    commodity_tables = [t for t in tables if t.tag == datatypes.Tag.fi_comm]

    # Veda determines default PCG based on predetermined order and presence of OUT/IN commodity
    columns = ["region", "process", "primarycg"]
    reg_prc_pcg = pd.DataFrame(columns=columns)
    for process_table in process_tables:
        df = process_table.dataframe[columns]
        reg_prc_pcg = pd.concat([reg_prc_pcg, df])
    reg_prc_pcg.drop_duplicates(keep="first", inplace=True)

    # DataFrame with Veda PCGs specified in the process declaration tables
    reg_prc_veda_pcg = reg_prc_pcg.loc[
        reg_prc_pcg["primarycg"].isin(default_pcg_suffixes)
    ]

    # Extract commodities and their sets by region
    columns = ["region", "csets", "commodity"]
    comm_set = pd.DataFrame(columns=columns)
    for commodity_table in commodity_tables:
        df = commodity_table.dataframe[columns]
        comm_set = pd.concat([comm_set, df])
    comm_set.drop_duplicates(keep="first", inplace=True)

    prc_top = utils.single_table(tables, "ProcessTopology").dataframe

    # Commodity groups by process, region and commodity
    comm_groups = pd.merge(prc_top, comm_set, on=["region", "commodity"])

    # Add columns for the number of IN/OUT commodities of each type
    _count_comm_group_vectorised(comm_groups)

    def name_comm_group(df):
        """
        Return the name of a commodity group based on the member count.
        """

        if df["commoditygroup"] > 1:
            return df["process"] + "_" + df["csets"] + df["io"][:1]
        elif df["commoditygroup"] == 1:
            return df["commodity"]
        else:
            return None

    # Replace commodity group member count with the name
    comm_groups["commoditygroup"] = comm_groups.apply(name_comm_group, axis=1)

    # Determine default PCG according to Veda's logic
    comm_groups = _process_comm_groups_vectorised(comm_groups, csets_ordered_for_pcg)

    # Add standard Veda PCGS named contrary to name_comm_group
    if reg_prc_veda_pcg.shape[0]:
        io_map = {"I": "IN", "O": "OUT"}
        suffix_to_cset = {suffix: suffix[:3] for suffix in default_pcg_suffixes}
        suffix_to_io = {suffix: io_map[suffix[3]] for suffix in default_pcg_suffixes}
        df = reg_prc_veda_pcg.copy()
        df["csets"] = df["primarycg"].replace(suffix_to_cset)
        df["io"] = df["primarycg"].replace(suffix_to_io)
        df["commoditygroup"] = df["process"] + "_" + df["primarycg"]
        columns = ["region", "process", "io", "csets"]
        df = pd.merge(
            df[columns + ["commoditygroup"]],
            comm_groups[columns + ["commodity"]],
            on=columns,
        )
        comm_groups = pd.concat([comm_groups, df])
        comm_groups.drop_duplicates(
            subset=["region", "process", "io", "commodity", "csets", "commoditygroup"],
            keep="first",
            inplace=True,
        )

    # TODO: Include info from ~TFM_TOPINS e.g. include RSDAHT2 in addition to RSDAHT

    model.topology = comm_groups

    return tables


def _count_comm_group_vectorised(comm_groups: pd.DataFrame) -> None:
    """
    Store the number of IN/OUT commodities of the same type per Region and Process in CommodityGroup.
    `comm_groups` is modified in-place.
    Args:
        comm_groups: 'Process' DataFrame with additional columns "commoditygroup"
    """
    comm_groups["commoditygroup"] = 0

    comm_groups["commoditygroup"] = (
        comm_groups.groupby(["region", "process", "csets", "io"]).transform("count")
    )["commoditygroup"]
    # set comoditygroup to 0 for io rows that aren't IN or OUT
    comm_groups.loc[~comm_groups["io"].isin(["IN", "OUT"]), "commoditygroup"] = 0


def _process_comm_groups_vectorised(
    comm_groups: pd.DataFrame, csets_ordered_for_pcg: list[str]
) -> pd.DataFrame:
    """Sets the first commodity group in the list of csets_ordered_for_pcg as the default
    pcg for each region/process/io combination, but setting the io="OUT" subset as default before "IN".

    See:
        Section 3.7.2.2, pg 80. of `TIMES Documentation PART IV` for details.
    Args:
        comm_groups: 'Process' DataFrame with columns ["region", "process", "io", "csets", "commoditygroup"]
        csets_ordered_for_pcg: List of csets in the order they should be considered for default pcg
    Returns:
        Processed DataFrame with a new column "DefaultVedaPCG" set to True for the default pcg in eachregion/process/io combination.
    """

    def _set_default_veda_pcg(group):
        """For a given [region, process] group, default group is set as the first cset in the `csets_ordered_for_pcg`
        list, which is an output, if one exists, otherwise the first input."""
        if not group["csets"].isin(csets_ordered_for_pcg).all():
            return group

        for io in ["OUT", "IN"]:
            for cset in csets_ordered_for_pcg:
                group.loc[
                    (group["io"] == io) & (group["csets"] == cset), "DefaultVedaPCG"
                ] = True
                if group["DefaultVedaPCG"].any():
                    break
        return group

    comm_groups["DefaultVedaPCG"] = None
    comm_groups_subset = comm_groups.groupby(
        ["region", "process"], sort=False, as_index=False
    ).apply(_set_default_veda_pcg)
    comm_groups_subset = comm_groups_subset.reset_index(
        level=0, drop=True
    ).sort_index()  # back to the original index and row order
    return comm_groups_subset


def complete_commodity_groups(
    config: datatypes.Config,
    tables: dict[str, DataFrame],
    model: datatypes.TimesModel,
) -> dict[str, DataFrame]:
    """
    Complete the list of commodity groups.
    """

    # Single member CGs i.e., CG and commodity are the same
    single_cgs = model.commodities[["region", "commodity"]].drop_duplicates(
        ignore_index=True
    )
    single_cgs["commoditygroup"] = single_cgs["commodity"]
    # Commodity groups from topology
    top_cgs = model.topology[["region", "commodity", "commoditygroup"]].drop_duplicates(
        ignore_index=True
    )
    cgs = pd.concat([single_cgs, top_cgs], ignore_index=True)
    cgs["gmap"] = cgs["commoditygroup"] != cgs["commodity"]
    model.commodity_groups = cgs.dropna().drop_duplicates(ignore_index=True)

    return tables


def generate_trade(
    config: datatypes.Config,
    tables: list[datatypes.EmbeddedXlTable],
    model: datatypes.TimesModel,
) -> list[datatypes.EmbeddedXlTable]:
    """
    Generate inter-regional exchange topology
    """

    veda_set_ext_reg_mapping = {"IMP": "IMPEXP", "EXP": "IMPEXP", "MIN": "MINRNW"}
    dummy_process_cset = [["NRG", "IMPNRGZ"], ["MAT", "IMPMATZ"], ["DEM", "IMPDEMZ"]]
    veda_process_sets = utils.single_table(tables, "VedaProcessSets").dataframe

    ire_prc = pd.DataFrame(columns=["region", "process"])
    for table in tables:
        if table.tag == datatypes.Tag.fi_process:
            df = table.dataframe
            ire_prc = pd.concat(
                [ire_prc, df.loc[df["sets"] == "IRE", ["region", "process"]]]
            )
    ire_prc.drop_duplicates(keep="first", inplace=True)

    internal_regions = pd.DataFrame(model.internal_regions, columns=["region"])

    # Generate inter-regional exchange topology
    top_ire = pd.DataFrame(dummy_process_cset, columns=["csets", "process"])
    top_ire = pd.merge(top_ire, internal_regions, how="cross")
    top_ire = pd.merge(top_ire, model.topology[["region", "csets", "commodity"]])
    top_ire.drop(columns=["csets"], inplace=True)
    top_ire["io"] = "OUT"
    top_ire = pd.concat(
        [top_ire, model.topology[["region", "process", "commodity", "io"]]]
    )
    top_ire = pd.merge(top_ire, ire_prc)
    top_ire = pd.merge(top_ire, veda_process_sets)
    top_ire["region2"] = top_ire["sets"].replace(veda_set_ext_reg_mapping)
    top_ire[["origin", "destination", "in", "out"]] = None
    for io in ["IN", "OUT"]:
        index = top_ire["io"] == io
        top_ire.loc[index, [io.lower()]] = top_ire["commodity"].loc[index]
    na_out = top_ire["out"].isna()
    top_ire.loc[na_out, ["out"]] = top_ire["in"].loc[na_out]
    na_in = top_ire["in"].isna()
    top_ire.loc[na_in, ["in"]] = top_ire["out"].loc[na_in]
    is_imp_or_min = top_ire["sets"].isin({"IMP", "MIN"})
    is_exp = top_ire["sets"] == "EXP"
    top_ire.loc[is_imp_or_min, ["origin"]] = top_ire["region2"].loc[is_imp_or_min]
    top_ire.loc[is_imp_or_min, ["destination"]] = top_ire["region"].loc[is_imp_or_min]
    top_ire.loc[is_exp, ["origin"]] = top_ire["region"].loc[is_exp]
    top_ire.loc[is_exp, ["destination"]] = top_ire["region2"].loc[is_exp]
    top_ire.drop(columns=["region", "region2", "sets", "io"], inplace=True)
    top_ire.drop_duplicates(keep="first", inplace=True, ignore_index=True)

    cols_list = ["origin", "in", "destination", "out", "process"]
    # Include trade between internal regions
    for table in tables:
        if table.tag == datatypes.Tag.tradelinks_dins:
            df = table.dataframe
            f_links = df.rename(
                columns={
                    "reg1": "origin",
                    "comm1": "in",
                    "reg2": "destination",
                    "comm2": "out",
                }
            ).copy()
            top_ire = pd.concat([top_ire, f_links[cols_list]])
            # Check if any of the links are bi-directional
            if "b" in df["tradelink"].str.lower().unique():
                b_links = (
                    df[df["tradelink"].str.lower() == "b"]
                    .rename(
                        columns={
                            "reg1": "destination",
                            "comm1": "out",
                            "reg2": "origin",
                            "comm2": "in",
                        }
                    )
                    .copy()
                )
                top_ire = pd.concat([top_ire, b_links[cols_list]])
    # Discard tradelinks if none of the regions is internal
    i = top_ire["origin"].isin(model.internal_regions) | top_ire["destination"].isin(
        model.internal_regions
    )
    model.trade = top_ire[i].reset_index(drop=True)

    return tables


def fill_in_missing_pcgs(
    config: datatypes.Config,
    tables: list[datatypes.EmbeddedXlTable],
    model: datatypes.TimesModel,
) -> list[datatypes.EmbeddedXlTable]:
    """
    Fill in missing primary commodity groups in FI_Process tables.
    Expand primary commodity groups specified in FI_Process tables by a suffix.
    """

    def expand_pcg_from_suffix(df):
        """
        Return the name of a default primary commodity group based on suffix and process name
        """

        if df["primarycg"] in default_pcg_suffixes:
            return df["process"] + "_" + df["primarycg"]
        else:
            return df["primarycg"]

    result = []

    for table in tables:
        if table.tag != datatypes.Tag.fi_process:
            result.append(table)
        else:
            df = table.dataframe.copy()
            df["primarycg"] = df.apply(expand_pcg_from_suffix, axis=1)
            default_pcgs = model.topology.copy()
            default_pcgs = default_pcgs.loc[
                default_pcgs["DefaultVedaPCG"] == 1,
                ["region", "process", "commoditygroup"],
            ]
            default_pcgs.rename(columns={"commoditygroup": "primarycg"}, inplace=True)
            default_pcgs = pd.merge(
                default_pcgs,
                df.loc[df["primarycg"].isna(), df.columns != "primarycg"],
                how="right",
            )
            df = pd.concat([df, default_pcgs])
            # Keep last if a row appears more than once (disregard primarycg)
            df.drop_duplicates(
                subset=[c for c in df.columns if c != "primarycg"],
                keep="last",
                inplace=True,
            )

            result.append(replace(table, dataframe=df))

    return result


def remove_fill_tables(
    config: datatypes.Config,
    tables: list[datatypes.EmbeddedXlTable],
    model: datatypes.TimesModel,
) -> list[datatypes.EmbeddedXlTable]:
    # These tables collect data from elsewhere and update the table itself or a region below
    # The collected data is then presumably consumed via Excel references or vlookups
    # TODO: For the moment, assume that these tables are up-to-date. We will need a tool to do this.
    result = []
    for table in tables:
        if table.tag != datatypes.Tag.tfm_fill and not table.tag.startswith(
            datatypes.Tag.tfm_fill_r
        ):
            result.append(table)
    return result


def process_commodity_emissions(
    config: datatypes.Config,
    tables: list[datatypes.EmbeddedXlTable],
    model: datatypes.TimesModel,
) -> list[datatypes.EmbeddedXlTable]:
    result = []
    for table in tables:
        if table.tag != datatypes.Tag.comemi:
            result.append(table)
        else:
            df = table.dataframe.copy()
            index_columns = ["region", "year", "commodity"]
            data_columns = [
                colname for colname in df.columns if colname not in index_columns
            ]
            df, names = utils.explode(df, data_columns)
            df.rename(columns={"value": "emcb"}, inplace=True)
            df["other_indexes"] = names
            df["other_indexes"] = df["other_indexes"].str.upper()

            if "region" in df.columns:
                df = df.astype({"region": "string"})
                df["region"] = df["region"].map(
                    lambda s: s.split(",") if isinstance(s, str) else s
                )
                df = df.explode("region", ignore_index=True)
                df = df[df["region"].isin(model.internal_regions)]

            nrows = df.shape[0]
            for colname in index_columns:
                if colname not in df.columns:
                    df[colname] = [None] * nrows

            result.append(replace(table, dataframe=df))

    return result


def process_commodities(
    config: datatypes.Config,
    tables: list[datatypes.EmbeddedXlTable],
    model: datatypes.TimesModel,
) -> list[datatypes.EmbeddedXlTable]:
    """
    Process commodities.
    """

    regions = ",".join(model.internal_regions)

    result = []
    for table in tables:
        if table.tag != datatypes.Tag.fi_comm:
            result.append(table)
        else:
            df = table.dataframe.copy()
            nrows = df.shape[0]
            if "region" not in table.dataframe.columns:
                df.insert(1, "region", [regions] * nrows)
            if "limtype" not in table.dataframe.columns:
                df["limtype"] = [None] * nrows
            result.append(replace(table, dataframe=df, tag=datatypes.Tag.fi_comm))

    return result


def process_processes(
    config: datatypes.Config,
    tables: list[datatypes.EmbeddedXlTable],
    model: datatypes.TimesModel,
) -> list[datatypes.EmbeddedXlTable]:
    """
    Process processes.
    """

    result = []
    veda_sets_to_times = {"IMP": "IRE", "EXP": "IRE", "MIN": "IRE"}

    processes_and_sets = pd.DataFrame({"sets": [], "process": []})

    for table in tables:
        if table.tag != datatypes.Tag.fi_process:
            result.append(table)
        else:
            df = table.dataframe.copy()
            processes_and_sets = pd.concat(
                [processes_and_sets, df[["sets", "process"]].ffill()]
            )
            df.replace({"sets": veda_sets_to_times}, inplace=True)
            nrows = df.shape[0]
            # TODO: Use info from config instead. Introduce required columns in the meta file?
            add_columns = [
                (1, "region"),
                (6, "tslvl"),
                (7, "primarycg"),
                (8, "vintage"),
            ]
            for column in add_columns:
                if column[1] not in table.dataframe.columns:
                    df.insert(column[0], column[1], [None] * nrows)
            result.append(replace(table, dataframe=df))

    veda_process_sets = datatypes.EmbeddedXlTable(
        tag="VedaProcessSets",
        uc_sets={},
        sheetname="",
        range="",
        filename="",
        dataframe=processes_and_sets.loc[
            processes_and_sets["sets"].isin(veda_sets_to_times.keys())
        ],
    )

    result.append(veda_process_sets)

    return result


def process_topology(
    config: datatypes.Config,
    tables: list[datatypes.EmbeddedXlTable],
    model: datatypes.TimesModel,
) -> list[datatypes.EmbeddedXlTable]:
    """
    Create topology.
    """

    fit_tables = [t for t in tables if t.tag.startswith(datatypes.Tag.fi_t)]

    columns = [
        "region",
        "process",
        "commodity-in",
        "commodity-in-aux",
        "commodity-out",
        "commodity-out-aux",
    ]
    topology = pd.DataFrame(columns=columns)

    for fit_table in fit_tables:
        cols = [col for col in columns if col in fit_table.dataframe.columns]
        df = fit_table.dataframe[cols]
        topology = pd.concat([topology, df])

    topology = pd.melt(
        topology,
        id_vars=["region", "process"],
        var_name="io",
        value_name="commodity",
    )

    topology["process"] = topology["process"].ffill()
    topology.replace(
        {
            "io": {
                "commodity-in": "IN",
                "commodity-in-aux": "IN-A",
                "commodity-out": "OUT",
                "commodity-out-aux": "OUT-A",
            }
        },
        inplace=True,
    )
    topology.dropna(how="any", subset=["process", "commodity"], inplace=True)
    topology.drop_duplicates(keep="first", inplace=True)

    topology_table = datatypes.EmbeddedXlTable(
        tag="ProcessTopology",
        uc_sets={},
        sheetname="",
        range="",
        filename="",
        dataframe=topology,
    )

    tables.append(topology_table)

    return tables


def generate_dummy_processes(
    config: datatypes.Config,
    tables: list[datatypes.EmbeddedXlTable],
    model: datatypes.TimesModel,
    include_dummy_processes=True,
) -> list[datatypes.EmbeddedXlTable]:
    """
    Define dummy processes and specify default cost data for them to ensure that a TIMES model
    can always be solved. This covers situations when a commodity cannot be supplied
    by other means. Significant cost is usually associated with the activity of these
    processes to ensure that they are used as a last resort
    """

    if include_dummy_processes:
        # TODO: Activity units below are arbitrary. Suggest Veda devs not to have any.
        dummy_processes = [
            ["IMP", "IMPNRGZ", "Dummy Import of NRG", "PJ", "", "NRG"],
            ["IMP", "IMPMATZ", "Dummy Import of MAT", "Mt", "", "MAT"],
            ["IMP", "IMPDEMZ", "Dummy Import of DEM", "PJ", "", "DEM"],
        ]

        process_declarations = pd.DataFrame(
            dummy_processes,
            columns=["sets", "process", "description", "tact", "tcap", "primarycg"],
        )

        tables.append(
            datatypes.EmbeddedXlTable(
                tag="~FI_PROCESS",
                uc_sets={},
                sheetname="",
                range="",
                filename="",
                dataframe=process_declarations,
            )
        )

        process_data_specs = process_declarations[["process", "description"]].copy()
        # Use this as default activity cost for dummy processes
        # TODO: Should this be included in settings instead?
        process_data_specs["ACTCOST"] = 1111

        tables.append(
            datatypes.EmbeddedXlTable(
                tag="~FI_T",
                uc_sets={},
                sheetname="",
                range="",
                filename="",
                dataframe=process_data_specs,
            )
        )

    return tables


def process_tradelinks(
    config: datatypes.Config,
    tables: list[datatypes.EmbeddedXlTable],
    model: datatypes.TimesModel,
) -> list[datatypes.EmbeddedXlTable]:
    """
    Transform tradelinks to tradelinks_dins
    """

    result = []
    for table in tables:
        if table.tag == datatypes.Tag.tradelinks:
            df = table.dataframe
            sheetname = table.sheetname.lower()
            comm = df.columns[0]
            destinations = [c for c in df.columns if c != comm]
            df.rename(columns={comm: "origin"}, inplace=True)
            df = pd.melt(
                df, id_vars=["origin"], value_vars=destinations, var_name="destination"
            )
            df = df[df["value"] == 1].drop(columns=["value"])
            df["destination"] = df["destination"].str.upper()
            df.drop_duplicates(keep="first", inplace=True)

            if sheetname == "uni":
                df["tradelink"] = "u"
            elif sheetname == "bi":
                df["tradelink"] = "b"
            else:
                df["tradelink"] = 1
                # Determine whether a trade link is bi- or unidirectional
                td_type = (
                    df.groupby(["regions"])["tradelink"].agg("count").reset_index()
                )
                td_type.replace({"tradelink": {1: "u", 2: "b"}}, inplace=True)
                df.drop(columns=["tradelink"], inplace=True)
                df = df.merge(td_type, how="inner", on="regions")

            # Add a column containing linked regions (directionless for bidirectional links)
            df["regions"] = df.apply(
                lambda row: (
                    tuple(sorted([row["origin"], row["destination"]]))
                    if row["tradelink"] == "b"
                    else tuple([row["origin"], row["destination"]])
                ),
                axis=1,
            )

            # Drop tradelink (bidirectional) duplicates
            df.drop_duplicates(
                subset=["regions", "tradelink"], keep="last", inplace=True
            )
            df.drop(columns=["regions"], inplace=True)
            df["comm"] = comm.upper()
            df["comm1"] = df["comm"]
            df["comm2"] = df["comm"]
            df.rename(columns={"origin": "reg1", "destination": "reg2"}, inplace=True)
            # Use Veda approach to naming of trade processes
            df["process"] = df.apply(
                lambda row: "T"
                + "_".join(
                    [
                        row["tradelink"].upper(),
                        row["comm"],
                        row["reg1"],
                        row["reg2"],
                        "01",
                    ]
                ),
                axis=1,
            )
            result.append(
                replace(table, dataframe=df, tag=datatypes.Tag.tradelinks_dins)
            )
        else:
            result.append(table)

    return result


def process_transform_table_variants(
    config: datatypes.Config,
    tables: list[datatypes.EmbeddedXlTable],
    model: datatypes.TimesModel,
) -> list[datatypes.EmbeddedXlTable]:
    """Reduces variants of TFM_INS like TFM_INS-TS to TFM_INS."""

    def has_no_wildcards(list):
        return all(
            list.apply(
                lambda x: x is not None
                and x[0] != "-"
                and "*" not in x
                and "," not in x
                and "?" not in x
            )
        )

    def is_year(col_name):
        """A column name is a year if it is an int >= 0"""
        return col_name.isdigit() and int(col_name) >= 0

    result = []
    for table in tables:
        tag = datatypes.Tag(table.tag.split(":")[0])
        if tag in [
            datatypes.Tag.tfm_dins_ts,
            datatypes.Tag.tfm_ins_ts,
            datatypes.Tag.tfm_upd_ts,
        ]:
            # ~TFM_INS-TS: Gather columns whose names are years into a single "Year" column:
            df = table.dataframe
<<<<<<< HEAD

=======
>>>>>>> 8acd004d
            if "year" in df.columns:
                raise ValueError(f"TFM_INS-TS table already has Year column: {table}")

            other_columns = [
                col_name for col_name in df.columns if not is_year(col_name)
            ]
            df = pd.melt(
                df,
                id_vars=other_columns,
                var_name="year",
                value_name="value",
                ignore_index=False,
            )
            # Convert the year column to integer
            df["year"] = df["year"].astype("int")
            result.append(
                replace(table, dataframe=df, tag=datatypes.Tag(tag.value.split("-")[0]))
            )
        elif tag in [
            datatypes.Tag.tfm_dins_at,
            datatypes.Tag.tfm_ins_at,
            datatypes.Tag.tfm_upd_at,
        ]:
            # ~TFM_INS-AT: Gather columns with attribute names into a single "Attribute" column
            df = table.dataframe
            if "attribute" in df.columns:
                raise ValueError(
                    f"TFM_INS-AT table already has Attribute column: {table}"
                )
            other_columns = [
                col_name
                for col_name in df.columns
                if col_name not in (config.all_attributes | config.attr_aliases)
            ]
            df = pd.melt(
                df,
                id_vars=other_columns,
                var_name="attribute",
                value_name="value",
                ignore_index=False,
            )
            result.append(
                replace(table, dataframe=df, tag=datatypes.Tag(tag.value.split("-")[0]))
            )
        else:
            result.append(table)

    return result


def process_transform_tables(
    config: datatypes.Config,
    tables: list[datatypes.EmbeddedXlTable],
    model: datatypes.TimesModel,
) -> list[datatypes.EmbeddedXlTable]:
    """
    Process transform tables.
    """
    regions = model.internal_regions
    tfm_tags = [
        datatypes.Tag.tfm_dins,
        datatypes.Tag.tfm_ins,
        datatypes.Tag.tfm_ins_txt,
        datatypes.Tag.tfm_topins,
        datatypes.Tag.tfm_upd,
        datatypes.Tag.tfm_mig,
        datatypes.Tag.tfm_comgrp,
    ]

    result = []
    dropped = []
    for table in tables:
        if not any(table.tag.startswith(t) for t in tfm_tags):
            result.append(table)

        elif table.tag in [
            datatypes.Tag.tfm_dins,
            datatypes.Tag.tfm_ins,
            datatypes.Tag.tfm_ins_txt,
            datatypes.Tag.tfm_upd,
            datatypes.Tag.tfm_mig,
            datatypes.Tag.tfm_comgrp,
        ]:
            df = table.dataframe.copy()

            # Standardize column names
            known_columns = (
                config.known_columns[table.tag] | config.query_columns[table.tag]
            )

            # Handle Regions:
            # Check whether allregions or any of model regions are among columns
            if set(df.columns).isdisjoint(
                {x.lower() for x in regions} | {"allregions"}
            ):
                if "region" not in df.columns:
                    # If there's no region information at all, this table is for all regions:
                    df["region"] = ["allregions"] * len(df)
                # Else, we only have a "region" column so handle it below
            else:
                if "region" in df.columns:
                    raise ValueError(
                        "ERROR: table has a column called region as well as columns with"
                        f" region names:\n{table}\n{df.columns}"
                    )
                # We have columns whose names are regions, so gather them into a "region" column:
                region_cols = [
                    col_name
                    for col_name in df.columns
                    if col_name in set([x.lower() for x in regions]) | {"allregions"}
                ]
                other_columns = [
                    col_name for col_name in df.columns if col_name not in region_cols
                ]
                df = pd.melt(
                    df,
                    id_vars=other_columns,
                    var_name="region",
                    value_name="value",
                    ignore_index=False,
                )
                df = df.sort_index().reset_index(drop=True)  # retain original row order

            # This expands "allregions" into one row for each region:
            df["region"] = df["region"].map(
                lambda x: regions if x == "allregions" else x
            )
            df = df.explode(["region"])
            df["region"] = df["region"].str.upper()

            # Remove unknown columns and add missing known columns:
            unknown_columns = [
                col_name
                for col_name in df.columns
                if col_name not in known_columns | {"region", "value"}
            ]
            df.drop(columns=unknown_columns, inplace=True)
            for standard_col in known_columns:
                if standard_col not in df.columns:
                    df[standard_col] = [None] * len(df)

            result.append(replace(table, dataframe=df))
        else:
            dropped.append(table)

    if len(dropped) > 0:
        # TODO handle
        by_tag = [
            (key, list(group))
            for key, group in groupby(
                sorted(dropped, key=lambda t: t.tag), lambda t: t.tag
            )
        ]
        for key, group in by_tag:
            logger.warning(
                f"Dropped {len(group)} transform tables ({key}) rather than processing them"
            )

    return result


def process_transform_availability(
    config: datatypes.Config,
    tables: list[datatypes.EmbeddedXlTable],
    model: datatypes.TimesModel,
) -> list[datatypes.EmbeddedXlTable]:
    result = []
    dropped = []
    for table in tables:
        if table.tag != datatypes.Tag.tfm_ava:
            result.append(table)
        else:
            dropped.append(table)

    if len(dropped) > 0:
        # TODO handle
        by_tag = [
            (key, list(group))
            for key, group in groupby(
                sorted(dropped, key=lambda t: t.tag), lambda t: t.tag
            )
        ]
        for key, group in by_tag:
            logger.warning(
                f"Dropped {len(group)} transform availability tables ({key})"
                f" rather than processing them"
            )

    return result


def filter_by_pattern(df: pd.DataFrame, pattern: str) -> pd.DataFrame:
    # Duplicates can be created when a process has multiple commodities that match the pattern
    df = df.filter(regex=utils.create_regexp(pattern), axis="index").drop_duplicates()
    exclude = df.filter(regex=utils.create_negative_regexp(pattern), axis="index").index
    return df.drop(exclude)


def intersect(acc, df):
    if acc is None:
        return df
    return acc.merge(df)


def get_matching_processes(row: pd.Series, topology: dict[str, DataFrame]) -> pd.Series:
    matching_processes = None
    for col, key in process_map.items():
        if col in row.index and row[col] is not None:
            proc_set = topology[key]
            pattern = row[col].upper()
            filtered = filter_by_pattern(proc_set, pattern)
            matching_processes = intersect(matching_processes, filtered)

    if matching_processes is not None and any(matching_processes.duplicated()):
        raise ValueError("duplicated")

    return matching_processes


def get_matching_commodities(row: pd.Series, topology: dict[str, DataFrame]):
    matching_commodities = None
    for col, key in commodity_map.items():
        if col in row.index and row[col] is not None:
            matching_commodities = intersect(
                matching_commodities,
                filter_by_pattern(topology[key], row[col].upper()),
            )
    return matching_commodities


def df_indexed_by_col(df, col):
    # Set df index using an existing column; make index is uppercase
    df = df.dropna().drop_duplicates()
    index = df[col].str.upper()
    df = df.set_index(index).rename_axis("index")

    if len(df.columns) > 1:
        df = df.drop(columns=col)
    return df


def generate_topology_dictionary(
    tables: dict[str, DataFrame], model: datatypes.TimesModel
) -> dict[str, DataFrame]:
    # We need to be able to fetch processes based on any combination of name, description, set, comm-in, or comm-out
    # So we construct tables whose indices are names, etc. and use pd.filter

    dictionary = dict()
    pros = model.processes
    coms = model.commodities
    pros_and_coms = tables[datatypes.Tag.fi_t]

    dict_info = [
        {"key": "processes_by_name", "df": pros[["process"]], "col": "process"},
        {
            "key": "processes_by_desc",
            "df": pros[["process", "description"]],
            "col": "description",
        },
        {"key": "processes_by_sets", "df": pros[["process", "sets"]], "col": "sets"},
        {
            "key": "processes_by_comm_in",
            "df": pros_and_coms[["process", "commodity-in"]],
            "col": "commodity-in",
        },
        {
            "key": "processes_by_comm_out",
            "df": pros_and_coms[["process", "commodity-out"]],
            "col": "commodity-out",
        },
        {"key": "commodities_by_name", "df": coms[["commodity"]], "col": "commodity"},
        {
            "key": "commodities_by_desc",
            "df": coms[["commodity", "description"]],
            "col": "description",
        },
        {
            "key": "commodities_by_sets",
            "df": coms[["commodity", "csets"]],
            "col": "csets",
        },
    ]

    for entry in dict_info:
        dictionary[entry["key"]] = df_indexed_by_col(entry["df"], entry["col"])

    return dictionary


def process_wildcards(
    config: datatypes.Config,
    tables: dict[str, DataFrame],
    model: datatypes.TimesModel,
) -> dict[str, DataFrame]:
    tags = [
        datatypes.Tag.tfm_comgrp,
        datatypes.Tag.tfm_ins,
        datatypes.Tag.tfm_ins_txt,
        datatypes.Tag.tfm_mig,
        datatypes.Tag.tfm_upd,
        datatypes.Tag.uc_t,
    ]

    for tag in tags:

        if tag in tqdm(tables, desc=f"Processing wildcards in {tag.value} tables"):
            start_time = time.time()
            df = tables[tag]
            dictionary = generate_topology_dictionary(tables, model)

            if set(df.columns).intersection(set(process_map.keys())):
                df = _match_wildcards(
                    df,
                    process_map,
                    dictionary,
                    get_matching_processes,
                    "process",
                    explode=False,
                )
            if set(df.columns).intersection(set(commodity_map.keys())):
                df = _match_wildcards(
                    df,
                    commodity_map,
                    dictionary,
                    get_matching_commodities,
                    "commodity",
                    explode=False,
                )

            tables[tag] = df

            # TODO: Should the tool alert about the following?
            # logger.warning("a row matched no processes or commodities")

            logger.info(
                f"  process_wildcards: {tag} took {time.time() - start_time:.2f} seconds for {len(df)} rows"
            )

    return tables


def _match_wildcards(
    df: pd.DataFrame,
    col_map: dict[str, str],
    dictionary: dict[str, pd.DataFrame],
    matcher: Callable,
    result_col: str,
    explode: bool = False,
) -> pd.DataFrame:
    """
    Match wildcards in the given table using the given process map and dictionary.

    Args:
        df: Table to match wildcards in.
        col_map: Mapping of column names to sets.
        dictionary: Dictionary of process sets to match against.
        matcher: Matching function to use, e.g. get_matching_processes or get_matching_commodities.
        result_col: Name of the column to store the matched results in.
        explode: Whether to explode the  results_col ('process'/'commodities') column into a long-format table.

    Returns:
        The table with the wildcard columns removed and the results of the wildcard matches added as a column named `results_col`
    """
    wild_cols = list(col_map.keys())

    # drop duplicate sets of wildcard columns to save repeated (slow) regex matching.  This makes things much faster.
    unique_filters = df[wild_cols].drop_duplicates().dropna(axis="rows", how="all")

    # match all the wildcards columns against the dictionary names
    matches = unique_filters.apply(lambda row: matcher(row, dictionary), axis=1)

    # we occasionally get a Dataframe back from  the matchers.  convert these to Series.
    matches = (
        matches.iloc[:, 0].to_list()
        if isinstance(matches, pd.DataFrame)
        else matches.to_list()
    )
    matches = [
        df.iloc[:, 0].to_list() if df is not None and len(df) != 0 else None
        for df in matches
    ]
    matches = pd.DataFrame({result_col: matches})

    # then join with the wildcard cols to their list of matched names so we can join them back into the table df.
    filter_matches = unique_filters.reset_index(drop=True).merge(
        matches, left_index=True, right_index=True
    )

    # Finally we merge the matches back into the original table.
    # This join re-duplicates the duplicate filters dropped above for speed.
    df = (
        df.merge(filter_matches, on=wild_cols, how="left", suffixes=("_old", ""))
        .reset_index(drop=True)
        .drop(columns=wild_cols)
    )

    # TODO TFM_UPD has existing (but empty) 'process' and 'commodity' columns here.  Is it ok to drop existing columns here?
    if f"{result_col}_old" in df.columns:
        if not df[f"{result_col}_old"].isna().all():
            logger.warning(
                f"Non-empty existing '{result_col}' column will be overwritten!"
            )
        df = df.drop(columns=[f"{result_col}_old"])

    # And we explode any matches to multiple names to give a long-format table.
    if explode:
        if result_col in df.columns:
            df = df.explode(result_col, ignore_index=True)
        else:
            df[result_col] = None

    # replace NaNs in results_col with None (expected downstream)
    if df[result_col].dtype != object:
        df[result_col] = df[result_col].astype(object)

    # replace NaNs in results_col with None (expected downstream)
    df.loc[df[result_col].isna(), [result_col]] = None

    return df


def query(
    table: DataFrame,
    process: str | list | None,
    commodity: str | list | None,
    attribute: str | None,
    region: str | None,
    year: int | None,
) -> pd.Index:
    qs = []

    # special handling for commodity and process, which can be lists or arbitrary scalars
    missing_commodity = (
        commodity is None or pd.isna(commodity)
        if not isinstance(commodity, list)
        else pd.isna(commodity).all()
    )
    missing_process = (
        process is None or pd.isna(process)
        if not isinstance(process, list)
        else pd.isna(process).all()
    )

    if not missing_process:
        qs.append(f"process in {process if isinstance(process, list) else [process]}")
    if not missing_commodity:
        qs.append(
            f"commodity in {commodity if isinstance(commodity, list) else [commodity]}"
        )
    if attribute is not None:
        qs.append(f"attribute == '{attribute}'")
    if region is not None:
        qs.append(f"region == '{region}'")
    if year is not None:
        qs.append(f"year == {year}")
    query_str = " and ".join(qs)
    row_idx = table.query(query_str).index
    return row_idx


def eval_and_update(table: DataFrame, rows_to_update: pd.Index, new_value: str) -> None:
    """Performs an inplace update of rows `rows_to_update` of `table` with `new_value`,
    which can be a update formula like `*2.3`."""
    if isinstance(new_value, str) and new_value[0] in {"*", "+", "-", "/"}:
        old_values = table.loc[rows_to_update, "value"]
        updated = old_values.astype(float).map(lambda x: eval("x" + new_value))
        table.loc[rows_to_update, "value"] = updated
    else:
        table.loc[rows_to_update, "value"] = new_value


def apply_transform_tables(
    config: datatypes.Config,
    tables: dict[str, DataFrame],
    model: datatypes.TimesModel,
) -> dict[str, DataFrame]:
    """
    Include data from transformation tables.
    """

<<<<<<< HEAD
=======
    def query(
        table: DataFrame,
        process: str | None,
        commodity: str | None,
        attribute: str | None,
        region: str | None,
        year: int | None,
    ) -> pd.Index:
        qs = []
        if process is not None:
            qs.append(f"process in ['{process}']")
        if commodity is not None:
            qs.append(f"commodity in ['{commodity}']")
        if attribute is not None:
            qs.append(f"attribute == '{attribute}'")
        if region is not None:
            qs.append(f"region == '{region}'")
        if year is not None:
            qs.append(f"year == {year}")
        return table.query(" and ".join(qs)).index

    def eval_and_update(
        table: DataFrame, rows_to_update: pd.Index, new_value: str
    ) -> None:
        """Performs an inplace update of rows `rows_to_update` of `table` with `new_value`,
        which can be a update formula like `*2.3`."""
        if isinstance(new_value, str) and new_value[0] in {"*", "+", "-", "/"}:
            old_values = table.loc[rows_to_update, "value"]
            updated = old_values.astype(float).map(lambda x: eval("x" + new_value))
            table.loc[rows_to_update, "value"] = updated
        else:
            table.loc[rows_to_update, "value"] = new_value

>>>>>>> 8acd004d
    if datatypes.Tag.tfm_upd in tables:
        updates = tables[datatypes.Tag.tfm_upd]
        table = tables[datatypes.Tag.fi_t]
        new_tables = [table]
        # Reset FI_T index so that queries can determine unique rows to update
        tables[datatypes.Tag.fi_t].reset_index(inplace=True, drop=True)

        # TFM_UPD: expand wildcards in each row, query FI_T to find matching rows,
        # evaluate the update formula, and add new rows to FI_T
        # TODO perf: collect all updates and go through FI_T only once?
        for _, row in tqdm(
            updates.iterrows(),
            total=len(updates),
            desc=f"Applying transformations from {datatypes.Tag.tfm_upd.value}",
        ):
            rows_to_update = query(
                table,
                row["process"],
                row["commodity"],
                row["attribute"],
                row["region"],
                row["year"],
            )

            if not any(rows_to_update):
                logger.info(
                    f"A {datatypes.Tag.tfm_upd.value} row generated no records."
                )
                continue

            new_rows = table.loc[rows_to_update].copy()
            new_rows["source_filename"] = row["source_filename"]
            eval_and_update(new_rows, rows_to_update, row["value"])
            new_tables.append(new_rows)

        # Add new rows to table
        tables[datatypes.Tag.fi_t] = pd.concat(new_tables, ignore_index=True)

    if datatypes.Tag.tfm_ins in tables:
        table = tables[datatypes.Tag.fi_t]
        updates = tables[datatypes.Tag.tfm_ins].filter(table.columns, axis=1)
        tables[datatypes.Tag.fi_t] = pd.concat([table, updates], ignore_index=True)

    if datatypes.Tag.tfm_dins in tables:
        table = tables[datatypes.Tag.fi_t]
        updates = tables[datatypes.Tag.tfm_dins].filter(table.columns, axis=1)
        tables[datatypes.Tag.fi_t] = pd.concat([table, updates], ignore_index=True)

    if datatypes.Tag.tfm_ins_txt in tables:
        updates = tables[datatypes.Tag.tfm_ins_txt]

        # TFM_INS-TXT: expand row by wildcards, query FI_PROC/COMM for matching rows,
        # evaluate the update formula, and inplace update the rows
        for _, row in tqdm(
            updates.iterrows(),
            total=len(updates),
            desc=f"Applying transformations from {datatypes.Tag.tfm_ins_txt.value}",
        ):
            if row["commodity"] is not None:
                table = model.commodities
            elif row["process"] is not None:
                table = model.processes
            else:
                assert False  # All rows match either a commodity or a process

            # Query for rows with matching process/commodity and region
            rows_to_update = query(
                table, row["process"], row["commodity"], None, row["region"], None
            )
            # Overwrite (inplace) the column given by the attribute (translated by attr_prop)
            # with the value from row
            # E.g. if row['attribute'] == 'PRC_TSL' then we overwrite 'tslvl'
            if row["attribute"] not in attr_prop:
                logger.warning(
                    f"Unknown attribute {row['attribute']}, skipping update."
                )
            else:
                table.loc[rows_to_update, attr_prop[row["attribute"]]] = row["value"]

    if datatypes.Tag.tfm_mig in tables:
        updates = tables[datatypes.Tag.tfm_mig]
        table = tables[datatypes.Tag.fi_t]
        new_tables = []

        for _, row in tqdm(
            updates.iterrows(),
            total=len(updates),
            desc=f"Applying transformations from {datatypes.Tag.tfm_mig.value}",
        ):
            # TODO should we also query on limtype?
            rows_to_update = query(
                table,
                row["process"],
                row["commodity"],
                row["attribute"],
                row["region"],
                row["year"],
            )

            if not any(rows_to_update):
                logger.info(
                    f"A {datatypes.Tag.tfm_mig.value} row generated no records."
                )
                continue

            new_rows = table.loc[rows_to_update].copy()
            # Modify values in all '*2' columns
            for c, v in row.items():
                if c.endswith("2") and v is not None:
                    new_rows.loc[:, c[:-1]] = v
            # Evaluate 'value' column based on existing values
            eval_and_update(new_rows, rows_to_update, row["value"])
            new_rows["source_filename"] = row["source_filename"]
            new_tables.append(new_rows)

        # Add new rows to table
        new_tables.append(tables[datatypes.Tag.fi_t])
        tables[datatypes.Tag.fi_t] = pd.concat(new_tables, ignore_index=True)

    if datatypes.Tag.tfm_comgrp in tables:
        table = model.commodity_groups
        updates = tables[datatypes.Tag.tfm_comgrp].filter(table.columns, axis=1)

        commodity_groups = pd.concat([table, updates], ignore_index=True)
        commodity_groups = commodity_groups.explode("commodity", ignore_index=True)
        commodity_groups = commodity_groups.drop_duplicates()
        commodity_groups.loc[commodity_groups["gmap"].isna(), ["gmap"]] = True
        model.commodity_groups = commodity_groups.dropna()

    return tables


def explode_process_commodity_cols(
    config: datatypes.Config,
    tables: Dict[str, DataFrame],
    model: datatypes.TimesModel,
) -> Dict[str, DataFrame]:
    """
    Explodes the process and commodity columns in the tables that contain them as lists after process_wildcards.
    We store wildcard matches for these columns as lists and explode them late here for performance reasons - to avoid row-wise processing that
    would otherwise need to iterate over very long tables.
    """

    for tag in tables:
        df = tables[tag]

        if "process" in df.columns:
            df = df.explode("process", ignore_index=True)

        if "commodity" in df.columns:
            df = df.explode("commodity", ignore_index=True)

        tables[tag] = df

    return tables


def process_time_slices(
    config: datatypes.Config,
    tables: list[datatypes.EmbeddedXlTable],
    model: datatypes.TimesModel,
) -> list[datatypes.EmbeddedXlTable]:
    def timeslices_table(
        table: datatypes.EmbeddedXlTable,
        regions: list,
        result: list[datatypes.EmbeddedXlTable],
    ):
        # User-specified timeslices (ordered)
        user_ts_levels = ["SEASON", "WEEKLY", "DAYNITE"]

        # Ensure that all timeslice levels are uppercase
        timeslices = {
            col.upper(): list(values.unique())
            for col, values in table.dataframe.items()
        }

        # Ensure that timeslices keys contain all user-specified levels
        for ts_level in user_ts_levels:
            if ts_level not in timeslices.keys():
                timeslices[ts_level] = list()

        # Remove ANNUAL if it is the only entry in SEASON
        if (
            len(timeslices["SEASON"]) == 1
            and timeslices["SEASON"][0].upper() == "ANNUAL"
        ):
            timeslices["SEASON"] = list()

        # Create a dataframe containing regions and timeslices
        reg_ts = pd.DataFrame({"region": regions})
        for ts_level in user_ts_levels:
            if timeslices[ts_level] != [None]:
                reg_ts = pd.merge(
                    reg_ts, pd.DataFrame({ts_level: timeslices[ts_level]}), how="cross"
                )

        # Include expanded names of timeslices in the dataframe
        ncols = len(reg_ts.columns)
        if ncols > 2:
            for i in range(2, ncols):
                reg_ts.iloc[:, i] = reg_ts.iloc[:, i - 1] + reg_ts.iloc[:, i]

        ts_groups = pd.merge(
            pd.DataFrame({"region": regions}),
            pd.DataFrame({"tslvl": ["ANNUAL"], "ts": ["ANNUAL"]}),
            how="cross",
        )

        if ncols > 1:
            ts_groups = pd.concat(
                [
                    ts_groups,
                    pd.melt(
                        reg_ts,
                        id_vars=["region"],
                        var_name="tslvl",
                        value_name="ts",
                    ),
                ]
            )

        # Generate timeslice map
        ts_maps = pd.DataFrame([], columns=["region", "parent", "timeslicemap"])
        if ncols > 2:
            ts_maps = pd.concat(
                [
                    ts_maps,
                    reg_ts.iloc[:, [0, 1, 2]].rename(
                        columns={
                            reg_ts.columns[1]: "parent",
                            reg_ts.columns[2]: "timeslicemap",
                        }
                    ),
                ]
            )

            if ncols == 4:
                ts_maps = pd.concat(
                    [
                        ts_maps,
                        reg_ts.iloc[:, [0, 1, 3]].rename(
                            columns={
                                reg_ts.columns[1]: "parent",
                                reg_ts.columns[3]: "timeslicemap",
                            }
                        ),
                    ]
                )
                ts_maps = pd.concat(
                    [
                        ts_maps,
                        reg_ts.iloc[:, [0, 2, 3]].rename(
                            columns={
                                reg_ts.columns[2]: "parent",
                                reg_ts.columns[3]: "timeslicemap",
                            }
                        ),
                    ]
                )

            ts_maps.drop_duplicates(keep="first", inplace=True)
            ts_maps.sort_values(by=list(ts_maps.columns), inplace=True)

        model.ts_map = DataFrame(ts_maps)
        model.ts_tslvl = DataFrame(ts_groups)

    result = []

    # TODO: Timeslices can differ from region to region
    regions = list(model.internal_regions)

    for table in tables:
        if table.tag != datatypes.Tag.time_slices:
            result.append(table)
        else:
            timeslices_table(table, regions, result)

    return result


def convert_to_string(
    config: datatypes.Config,
    tables: dict[str, DataFrame],
    model: datatypes.TimesModel,
) -> dict[str, DataFrame]:
    for key, value in tables.items():
        tables[key] = value.map(
            lambda x: str(int(x)) if isinstance(x, float) and x.is_integer() else str(x)
        )
    return tables


def convert_aliases(
    config: datatypes.Config,
    tables: dict[str, DataFrame],
    model: datatypes.TimesModel,
) -> dict[str, DataFrame]:
    # Ensure TIMES names for all attributes
    replacement_dict = {}
    for k, v in config.veda_attr_defaults["aliases"].items():
        for alias in v:
            replacement_dict[alias] = k

    for table_type, df in tables.items():
        if "attribute" in df.columns:
            df.replace({"attribute": replacement_dict}, inplace=True)
        tables[table_type] = df

    # Drop duplicates generated due to renaming
    # TODO: Clear values in irrelevant columns before doing this
    # TODO: Do this comprehensively for all relevant tables
    df = tables[datatypes.Tag.fi_t]
    df = df.dropna(subset="value").drop_duplicates(
        subset=[col for col in df.columns if col != "value"], keep="last"
    )
    tables[datatypes.Tag.fi_t] = df.reset_index(drop=True)
    return tables


def assign_model_attributes(
    config: datatypes.Config,
    tables: dict[str, DataFrame],
    model: datatypes.TimesModel,
) -> dict[str, DataFrame]:

    model.attributes = tables[datatypes.Tag.fi_t]
    if datatypes.Tag.uc_t in tables.keys():
        model.uc_attributes = tables[datatypes.Tag.uc_t]

    return tables


def resolve_remaining_cgs(
    config: datatypes.Config,
    tables: dict[str, DataFrame],
    model: datatypes.TimesModel,
) -> dict[str, DataFrame]:
    """
    Resolve commodity group names in model.attributes specified as commodity type.
    Supplement model.commodity_groups with resolved commodity groups.
    """

    if not model.attributes.empty:
        i = model.attributes["other_indexes"].isin(default_pcg_suffixes)
        if any(i):
            # Store processes with unresolved commodity groups
            check_cgs = model.attributes.loc[
                i, ["region", "process", "other_indexes"]
            ].drop_duplicates(ignore_index=True)
            # Resolve commodity group names in model.attribues
            model.attributes.loc[i, "other_indexes"] = (
                model.attributes["process"].astype(str)
                + "_"
                + model.attributes["other_indexes"].astype(str)
            )
            # TODO: Combine with above to avoid repetition
            check_cgs["commoditygroup"] = (
                check_cgs["process"].astype(str)
                + "_"
                + check_cgs["other_indexes"].astype(str)
            )
            check_cgs["csets"] = check_cgs["other_indexes"].str[:3]
            check_cgs["io"] = check_cgs["other_indexes"].str[3:]
            check_cgs["io"] = check_cgs["io"].replace({"I": "IN", "O": "OUT"})
            check_cgs = check_cgs.drop(columns="other_indexes")
            check_cgs = check_cgs.merge(
                model.topology[
                    ["region", "process", "commodity", "csets", "io"]
                ].drop_duplicates(),
                how="left",
            )
            check_cgs["gmap"] = True
            check_cgs = pd.concat(
                [
                    model.commodity_groups,
                    check_cgs[["region", "commodity", "commoditygroup", "gmap"]],
                ],
                ignore_index=True,
            )
            model.commodity_groups = check_cgs.drop_duplicates().dropna()

    return tables


def fix_topology(
    config: datatypes.Config,
    tables: dict[str, DataFrame],
    model: datatypes.TimesModel,
) -> dict[str, DataFrame]:
    mapping = {"IN-A": "IN", "OUT-A": "OUT"}

    model.topology.replace({"io": mapping}, inplace=True)

    return tables


def complete_processes(
    config: datatypes.Config,
    tables: dict[str, DataFrame],
    model: datatypes.TimesModel,
) -> dict[str, DataFrame]:
    """
    Generate processes based on trade links if not defined elsewhere
    """

    # Dataframe with region, process and commodity columns (no trade direction)
    trade_processes = pd.concat(
        [
            model.trade.loc[:, ["origin", "process", "in"]].rename(
                columns={"origin": "region", "in": "commodity"}
            ),
            model.trade.loc[:, ["destination", "process", "out"]].rename(
                columns={"destination": "region", "out": "commodity"}
            ),
        ],
        ignore_index=True,
        sort=False,
    )

    # Determine undeclared trade process
    undeclared_td = trade_processes.merge(
        model.processes.loc[:, ["region", "process"]], how="left", indicator=True
    )
    # Keep only those undeclared processes that are in internal regions
    undeclared_td = undeclared_td.loc[
        (
            undeclared_td["region"].isin(model.internal_regions)
            & (undeclared_td["_merge"] == "left_only")
        ),
        ["region", "process", "commodity"],
    ]
    # Include additional info from model.commodities
    undeclared_td = undeclared_td.merge(
        model.commodities.loc[:, ["region", "commodity", "csets", "ctslvl", "unit"]],
        how="left",
    )
    # Remove unnecessary columns
    undeclared_td.drop(columns=["commodity"], inplace=True)
    # Rename to match columns in model.processes
    undeclared_td.rename(
        columns={"csets": "primarycg", "ctslvl": "tslvl", "unit": "tact"}, inplace=True
    )
    # Specify expected set
    undeclared_td["sets"] = "IRE"
    # Remove full duplicates in case generated
    undeclared_td.drop_duplicates(keep="last", inplace=True)
    # TODO: Handle possible confilicting input
    # Print warnings in case of conflicting input data
    for i in ["primarycg", "tslvl", "tact"]:
        duplicates = undeclared_td.loc[:, ["region", "process", i]].duplicated(
            keep=False
        )
        if any(duplicates):
            duplicates = undeclared_td.loc[duplicates, ["region", "process", i]]
            processes = duplicates["process"].unique()
            regions = duplicates["region"].unique()
            logger.warning(f"Multiple possible {i} for {processes} in {regions}")

    model.processes = pd.concat([model.processes, undeclared_td], ignore_index=True)

    return tables


def apply_final_fixup(
    config: datatypes.Config,
    tables: dict[str, DataFrame],
    model: datatypes.TimesModel,
) -> dict[str, DataFrame]:

    veda_process_sets = tables["VedaProcessSets"]
    reg_com_flows = tables["ProcessTopology"].drop(columns="io")
    df = tables[datatypes.Tag.fi_t]

    # Fill other_indexes for COST
    cost_mapping = {"MIN": "IMP", "EXP": "EXP", "IMP": "IMP"}
    i = (df["attribute"] == "COST") & df["process"].notna()
    if any(i):
        for process in df[i]["process"].unique():
            veda_process_set = (
                veda_process_sets["sets"]
                .loc[veda_process_sets["process"] == process]
                .unique()
            )
            if veda_process_set.shape[0]:
                df.loc[i & (df["process"] == process), "other_indexes"] = cost_mapping[
                    veda_process_set[0]
                ]
            else:
                logger.warning(
                    f"COST won't be processed as IRE_PRICE for {process}, because it is not in IMP/EXP/MIN"
                )

    # Use CommName to store the active commodity for EXP / IMP
    i = df["attribute"].isin({"COST", "IRE_PRICE"})
    if any(i):
        i_exp = i & (df["other_indexes"] == "EXP")
        df.loc[i_exp, "commodity"] = df.loc[i_exp, "commodity-in"]
        i_imp = i & (df["other_indexes"] == "IMP")
        df.loc[i_imp, "commodity"] = df.loc[i_imp, "commodity-out"]

    # Fill CommName for COST (alias of IRE_PRICE) if missing
    i = (df["attribute"] == "COST") & df["commodity"].isna()
    if any(i):
        df.loc[i, "commodity"] = df[i].apply(
            lambda row: ",".join(
                reg_com_flows.loc[
                    (reg_com_flows["region"] == row["region"])
                    & (reg_com_flows["process"] == row["process"]),
                    "commodity",
                ].unique()
            ),
            axis=1,
        )

    # Handle STOCK specified for a single year
    i = (df["attribute"] == "STOCK") & df["process"].notna()
    # Temporary solution to include only processes defined in BASE
    i_vt = i & (df["source_filename"].str.contains("VT_", case=False))
    if any(i):
        extra_rows = []
        for region in df[i]["region"].unique():
            i_reg = i & (df["region"] == region)
            for process in df[(i_reg & i_vt)]["process"].unique():
                i_reg_prc = i_reg & (df["process"] == process)
                if any(i_reg_prc):
                    extra_rows.append(["NCAP_BND", region, process, "UP", 0, 2])
                # TODO: TIMES already handles this. Drop?
                if len(df[i_reg_prc]["year"].unique()) == 1:
                    year = df[i_reg_prc]["year"].unique()[0]
                    i_attr = (
                        df["attribute"].isin({"NCAP_TLIFE", "LIFE"})
                        & (df["region"] == region)
                        & (df["process"] == process)
                    )
                    if any(i_attr):
                        lifetime = df[i_attr]["value"].unique()[-1]
                    else:
                        lifetime = 30
                    extra_rows.append(
                        ["STOCK", region, process, "", year + lifetime, 0]
                    )
        if len(extra_rows) > 0:
            cols = ["attribute", "region", "process", "limtype", "year", "value"]
            df = pd.concat(
                [
                    df,
                    pd.DataFrame(extra_rows, columns=cols),
                ]
            )

    tables[datatypes.Tag.fi_t] = df

    return tables


def expand_rows_parallel(
    config: datatypes.Config,
    tables: list[datatypes.EmbeddedXlTable],
    model: datatypes.TimesModel,
) -> list[datatypes.EmbeddedXlTable]:
    query_columns_lists = [
        (
            config.query_columns[datatypes.Tag(table.tag)]
            if datatypes.Tag.has_tag(table.tag)
            else set()
        )
        for table in tables
    ]
    with ProcessPoolExecutor(max_workers) as executor:
        return list(executor.map(expand_rows, query_columns_lists, tables))<|MERGE_RESOLUTION|>--- conflicted
+++ resolved
@@ -1817,10 +1817,7 @@
         ]:
             # ~TFM_INS-TS: Gather columns whose names are years into a single "Year" column:
             df = table.dataframe
-<<<<<<< HEAD
-
-=======
->>>>>>> 8acd004d
+
             if "year" in df.columns:
                 raise ValueError(f"TFM_INS-TS table already has Year column: {table}")
 
@@ -2301,42 +2298,6 @@
     Include data from transformation tables.
     """
 
-<<<<<<< HEAD
-=======
-    def query(
-        table: DataFrame,
-        process: str | None,
-        commodity: str | None,
-        attribute: str | None,
-        region: str | None,
-        year: int | None,
-    ) -> pd.Index:
-        qs = []
-        if process is not None:
-            qs.append(f"process in ['{process}']")
-        if commodity is not None:
-            qs.append(f"commodity in ['{commodity}']")
-        if attribute is not None:
-            qs.append(f"attribute == '{attribute}'")
-        if region is not None:
-            qs.append(f"region == '{region}'")
-        if year is not None:
-            qs.append(f"year == {year}")
-        return table.query(" and ".join(qs)).index
-
-    def eval_and_update(
-        table: DataFrame, rows_to_update: pd.Index, new_value: str
-    ) -> None:
-        """Performs an inplace update of rows `rows_to_update` of `table` with `new_value`,
-        which can be a update formula like `*2.3`."""
-        if isinstance(new_value, str) and new_value[0] in {"*", "+", "-", "/"}:
-            old_values = table.loc[rows_to_update, "value"]
-            updated = old_values.astype(float).map(lambda x: eval("x" + new_value))
-            table.loc[rows_to_update, "value"] = updated
-        else:
-            table.loc[rows_to_update, "value"] = new_value
-
->>>>>>> 8acd004d
     if datatypes.Tag.tfm_upd in tables:
         updates = tables[datatypes.Tag.tfm_upd]
         table = tables[datatypes.Tag.fi_t]
@@ -2471,9 +2432,9 @@
 
 def explode_process_commodity_cols(
     config: datatypes.Config,
-    tables: Dict[str, DataFrame],
-    model: datatypes.TimesModel,
-) -> Dict[str, DataFrame]:
+    tables: dict[str, DataFrame],
+    model: datatypes.TimesModel,
+) -> dict[str, DataFrame]:
     """
     Explodes the process and commodity columns in the tables that contain them as lists after process_wildcards.
     We store wildcard matches for these columns as lists and explode them late here for performance reasons - to avoid row-wise processing that
