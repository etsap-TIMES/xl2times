--- conflicted
+++ resolved
@@ -232,11 +232,7 @@
         help="List of .dd file stems to process.",
     )
     args = args_parser.parse_args(arg_list)
-<<<<<<< HEAD
-    dd_files = [p for p in Path(args.input_dir).rglob("*.dd")]
-=======
     dd_files = [p for p in Path(args.input_dir).glob("*.dd")]
->>>>>>> acc0ed91
     if args.include_files:
         valid_stems = {stem.lower() for stem in args.include_files}
         dd_files = [p for p in dd_files if p.stem.lower() in valid_stems]
