[
  {
    "tag_name": "activepdef",
    "tag_allowed_in": [
      "SysSettings"
    ]
  },
  {
    "tag_name": "bookregions_map",
    "tag_allowed_in": [
      "SysSettings"
    ],
    "valid_fields": [
      {
        "name": "bookname",
        "aliases": [],
        "use_name": "bookname",
        "row_ignore_symbol": [],
        "query_field": false,
        "inherit_above": true,
        "remove_first_row_if_absent": true,
        "remove_any_row_if_absent": false
      },
      {
        "name": "region",
        "aliases": [],
        "use_name": "region",
        "row_ignore_symbol": [],
        "query_field": false,
        "inherit_above": false,
        "remove_first_row_if_absent": false,
        "remove_any_row_if_absent": false
      }
    ]
  },
  {
    "tag_name": "comemi",
    "tag_allowed_in": [
      "BY",
      "SubRES"
    ],
    "valid_fields": [
      {
        "name": "commname",
        "aliases": [
          "commodity"
        ],
        "use_name": "commodity",
        "row_ignore_symbol": [
          "\\I:",
          "*"
        ],
        "query_field": false,
        "inherit_above": false,
        "remove_first_row_if_absent": false,
        "remove_any_row_if_absent": false
      }
    ]
  },
  {
    "tag_name": "currencies",
    "tag_allowed_in": [
      "SysSettings"
    ]
  },
  {
    "tag_name": "defaultyear",
    "tag_allowed_in": [
      "SysSettings"
    ]
  },
  {
    "tag_name": "defunits",
    "tag_allowed_in": [
      "SysSettings"
    ]
  },
  {
    "tag_name": "endyear",
    "tag_allowed_in": [
      "SysSettings"
    ]
  },
  {
    "tag_name": "fi_comm",
    "tag_allowed_in": [
      "BY",
      "SubRES",
      "SysSettings"
    ],
    "valid_fields": [
      {
        "name": "commdesc",
        "aliases": [
          "description"
        ],
        "use_name": "description",
        "row_ignore_symbol": [
          "\\I:",
          "*"
        ],
        "query_field": false,
        "inherit_above": false,
        "remove_first_row_if_absent": false,
        "remove_any_row_if_absent": false
      },
      {
        "name": "commname",
        "aliases": [
          "commodity"
        ],
        "use_name": "commodity",
        "row_ignore_symbol": [
          "\\I:",
          "*"
        ],
        "query_field": false,
        "inherit_above": false,
        "remove_first_row_if_absent": false,
        "remove_any_row_if_absent": true
      },
      {
        "name": "csets",
        "aliases": [
          "cset",
          "sets",
          "set"
        ],
        "use_name": "csets",
        "row_ignore_symbol": [
          "\\I:",
          "*"
        ],
        "query_field": false,
        "inherit_above": true,
        "remove_first_row_if_absent": false,
        "remove_any_row_if_absent": false
      },
      {
        "name": "ctslvl",
        "aliases": [
          "tslvl",
          "timeslicelevel"
        ],
        "use_name": "ctslvl",
        "row_ignore_symbol": [
          "\\I:",
          "*"
        ],
        "query_field": false,
        "inherit_above": false,
        "remove_first_row_if_absent": false,
        "remove_any_row_if_absent": false
      },
      {
        "name": "ctype",
        "aliases": [
          "type",
          "commoditytype"
        ],
        "use_name": "ctype",
        "row_ignore_symbol": [],
        "query_field": false,
        "inherit_above": false,
        "remove_first_row_if_absent": false,
        "remove_any_row_if_absent": false
      },
      {
        "name": "limtype",
        "aliases": [
          "bd"
        ],
        "use_name": "limtype",
        "row_ignore_symbol": [
          "\\I:",
          "*"
        ],
        "query_field": false,
        "inherit_above": false,
        "remove_first_row_if_absent": false,
        "remove_any_row_if_absent": false
      },
      {
        "name": "peakts",
        "aliases": [
          "peaktimeslice"
        ],
        "use_name": "peakts",
        "row_ignore_symbol": [],
        "query_field": false,
        "inherit_above": false,
        "remove_first_row_if_absent": false,
        "remove_any_row_if_absent": false
      },
      {
        "name": "region",
        "aliases": [],
        "use_name": "region",
        "row_ignore_symbol": [
          "\\I:",
          "*"
        ],
        "query_field": false,
        "inherit_above": false,
        "remove_first_row_if_absent": false,
        "remove_any_row_if_absent": false
      },
      {
        "name": "unit",
        "aliases": [],
        "use_name": "unit",
        "row_ignore_symbol": [
          "\\I:",
          "*"
        ],
        "query_field": false,
        "inherit_above": false,
        "remove_first_row_if_absent": false,
        "remove_any_row_if_absent": false
      }
    ]
  },
  {
    "tag_name": "fi_process",
    "tag_allowed_in": [
      "BY",
      "SubRES"
    ],
    "valid_fields": [
      {
        "name": "primarycg",
        "aliases": [
          "pcg",
          "primarycommoditygroup",
          "primary_commodity_group"
        ],
        "use_name": "primarycg",
        "row_ignore_symbol": [
          "\\I:",
          "*"
        ],
        "query_field": false,
        "inherit_above": false,
        "remove_first_row_if_absent": false,
        "remove_any_row_if_absent": false
      },
      {
        "name": "region",
        "aliases": [],
        "use_name": "region",
        "row_ignore_symbol": [
          "\\I:",
          "*"
        ],
        "query_field": false,
        "inherit_above": false,
        "remove_first_row_if_absent": false,
        "remove_any_row_if_absent": false
      },
      {
        "name": "sets",
        "aliases": [
          "set"
        ],
        "use_name": "sets",
        "row_ignore_symbol": [
          "\\I:",
          "*"
        ],
        "query_field": false,
        "inherit_above": true,
        "remove_first_row_if_absent": false,
        "remove_any_row_if_absent": false
      },
      {
        "name": "tact",
        "aliases": [
          "activityunit",
          "activity_unit"
        ],
        "use_name": "tact",
        "row_ignore_symbol": [
          "\\I:",
          "*"
        ],
        "query_field": false,
        "inherit_above": false,
        "remove_first_row_if_absent": false,
        "remove_any_row_if_absent": false
      },
      {
        "name": "tcap",
        "aliases": [
          "capacityunit",
          "capacity_unit"
        ],
        "use_name": "tcap",
        "row_ignore_symbol": [
          "\\I:",
          "*"
        ],
        "query_field": false,
        "inherit_above": false,
        "remove_first_row_if_absent": false,
        "remove_any_row_if_absent": false
      },
      {
        "name": "techdesc",
        "aliases": [
          "description"
        ],
        "use_name": "description",
        "row_ignore_symbol": [
          "\\I:",
          "*"
        ],
        "query_field": false,
        "inherit_above": false,
        "remove_first_row_if_absent": false,
        "remove_any_row_if_absent": false
      },
      {
        "name": "techname",
        "aliases": [
          "process"
        ],
        "use_name": "process",
        "row_ignore_symbol": [
          "\\I:",
          "*"
        ],
        "query_field": false,
        "inherit_above": false,
        "remove_first_row_if_absent": false,
        "remove_any_row_if_absent": true
      },
      {
        "name": "tslvl",
        "aliases": [
          "timeslicelevel"
        ],
        "use_name": "tslvl",
        "row_ignore_symbol": [
          "\\I:",
          "*"
        ],
        "query_field": false,
        "inherit_above": false,
        "remove_first_row_if_absent": false,
        "remove_any_row_if_absent": false
      },
      {
        "name": "vintage",
        "aliases": [],
        "use_name": "vintage",
        "row_ignore_symbol": [],
        "query_field": false,
        "inherit_above": false,
        "remove_first_row_if_absent": false,
        "remove_any_row_if_absent": false
      }
    ]
  },
  {
    "tag_name": "fi_t",
    "tag_allowed_in": [
      "BY",
      "SubRES"
    ],
    "valid_fields": [
      {
        "name": "attribute",
        "aliases": [
          "parameter",
          "prmtr",
          "attr",
          "attrib"
        ],
        "use_name": "attribute",
        "row_ignore_symbol": [
          "\\I:",
          "*"
        ],
        "query_field": false,
        "inherit_above": false,
        "remove_first_row_if_absent": false,
        "remove_any_row_if_absent": false
      },
      {
        "name": "commodity",
        "aliases": [
          "commname",
          "cset_cn"
        ],
        "use_name": "commodity",
        "row_ignore_symbol": [
          "\\I:"
        ],
        "query_field": false,
        "inherit_above": false,
        "remove_first_row_if_absent": false,
        "remove_any_row_if_absent": false
      },
      {
        "name": "commodity-in",
        "aliases": [
          "comm-in",
          "comm_in",
          "commin",
          "commodity_in",
          "commodityin"
        ],
        "use_name": "commodity-in",
        "row_ignore_symbol": [
          "\\I:"
        ],
        "query_field": false,
        "inherit_above": false,
        "remove_first_row_if_absent": false,
        "remove_any_row_if_absent": false
      },
      {
        "name": "commodity-in-aux",
        "aliases": [
          "comm-in-a",
          "comm_in-a",
          "commin-a",
          "commodity_in-aux",
          "commodityin-aux",
          "commodity_in_aux"
        ],
        "use_name": "commodity-in-aux",
        "row_ignore_symbol": [
          "\\I:"
        ],
        "query_field": false,
        "inherit_above": false,
        "remove_first_row_if_absent": false,
        "remove_any_row_if_absent": false
      },
      {
        "name": "commodity-out",
        "aliases": [
          "comm-out",
          "comm_out",
          "commout",
          "commodity_out",
          "commodityout"
        ],
        "use_name": "commodity-out",
        "row_ignore_symbol": [
          "\\I:"
        ],
        "query_field": false,
        "inherit_above": false,
        "remove_first_row_if_absent": false,
        "remove_any_row_if_absent": false
      },
      {
        "name": "commodity-out-aux",
        "aliases": [
          "comm-out-a",
          "comm_out-a",
          "commout-a",
          "commodity_out-aux",
          "commodityout-aux",
          "commodity_out_aux"
        ],
        "use_name": "commodity-out-aux",
        "row_ignore_symbol": [
          "\\I:"
        ],
        "query_field": false,
        "inherit_above": false,
        "remove_first_row_if_absent": false,
        "remove_any_row_if_absent": false
      },
      {
        "name": "currency",
        "aliases": [
          "curr"
        ],
        "use_name": "currency",
        "row_ignore_symbol": [
          "\\I:",
          "*"
        ],
        "query_field": false,
        "inherit_above": false,
        "remove_first_row_if_absent": false,
        "remove_any_row_if_absent": false
      },
      {
        "name": "limtype",
        "aliases": [
          "lim_type",
          "bd"
        ],
        "use_name": "limtype",
        "row_ignore_symbol": [
          "\\I:",
          "*"
        ],
        "query_field": false,
        "inherit_above": false,
        "remove_first_row_if_absent": false,
        "remove_any_row_if_absent": false
      },
      {
        "name": "other_indexes",
        "aliases": [
          "other_ind",
          "oth_ind",
          "commgrp",
          "commodity_group"
        ],
        "use_name": "other_indexes",
        "row_ignore_symbol": [
          "\\I:",
          "*"
        ],
        "query_field": false,
        "inherit_above": false,
        "remove_first_row_if_absent": false,
        "remove_any_row_if_absent": false
      },
      {
        "name": "process",
        "aliases": [
          "techname",
          "pset_pn"
        ],
        "use_name": "process",
        "row_ignore_symbol": [
          "\\I:",
          "*"
        ],
        "query_field": false,
        "inherit_above": true,
        "remove_first_row_if_absent": false,
        "remove_any_row_if_absent": false
      },
      {
        "name": "region",
        "aliases": [],
        "use_name": "region",
        "row_ignore_symbol": [
          "\\I:",
          "*"
<<<<<<< HEAD
        ]
=======
        ],
        "query_field": false,
        "inherit_above": false,
        "remove_first_row_if_absent": false,
        "remove_any_row_if_absent": false
>>>>>>> 51d2540a
      },
      {
        "name": "sow",
        "aliases": [],
        "use_name": "sow",
        "row_ignore_symbol": [
          "\\I:",
          "*"
        ],
        "query_field": false,
        "inherit_above": false,
        "remove_first_row_if_absent": false,
        "remove_any_row_if_absent": false
      },
      {
        "name": "stage",
        "aliases": [],
        "use_name": "stage",
        "row_ignore_symbol": [
          "\\I:",
          "*"
        ],
        "query_field": false,
        "inherit_above": false,
        "remove_first_row_if_absent": false,
        "remove_any_row_if_absent": false
      },
      {
        "name": "timeslice",
        "aliases": [
          "timeslices",
          "time_slice",
          "time_slices",
          "ts"
        ],
        "use_name": "timeslice",
        "row_ignore_symbol": [
          "\\I:",
          "*"
        ],
        "query_field": false,
        "inherit_above": false,
        "remove_first_row_if_absent": false,
        "remove_any_row_if_absent": false
      },
      {
        "name": "year",
        "aliases": [
          "yr"
        ],
        "use_name": "year",
        "row_ignore_symbol": [
          "\\I:",
          "*"
        ],
        "query_field": false,
        "inherit_above": false,
        "remove_first_row_if_absent": false,
        "remove_any_row_if_absent": false
      }
    ]
  },
  {
    "tag_name": "milestoneyears",
    "tag_allowed_in": [
      "SysSettings"
    ]
  },
  {
    "tag_name": "startyear",
    "tag_allowed_in": [
      "SysSettings"
    ]
  },
  {
    "tag_name": "tfm_ava",
    "tag_allowed_in": [
      "SR_Trans"
    ],
    "valid_fields": [
      {
        "name": "pset_ci",
        "aliases": [
          "pset:ci",
          "pset: ci"
        ],
        "use_name": "pset_ci",
        "row_ignore_symbol": [
          "\\I:"
        ],
        "query_field": false,
        "inherit_above": false,
        "remove_first_row_if_absent": false,
        "remove_any_row_if_absent": false
      },
      {
        "name": "pset_co",
        "aliases": [
          "pset:co",
          "pset: co"
        ],
        "use_name": "pset_co",
        "row_ignore_symbol": [
          "\\I:"
        ],
        "query_field": false,
        "inherit_above": false,
        "remove_first_row_if_absent": false,
        "remove_any_row_if_absent": false
      },
      {
        "name": "pset_pd",
        "aliases": [
          "pset:pd",
          "pset: pd"
        ],
        "use_name": "pset_pd",
        "row_ignore_symbol": [
          "\\I:"
        ],
        "query_field": false,
        "inherit_above": false,
        "remove_first_row_if_absent": false,
        "remove_any_row_if_absent": false
      },
      {
        "name": "pset_pn",
        "aliases": [
          "process",
          "techname",
          "tech_name",
          "pset:pn",
          "pset: pn"
        ],
        "use_name": "pset_pn",
        "row_ignore_symbol": [
          "\\I:"
        ],
        "query_field": false,
        "inherit_above": false,
        "remove_first_row_if_absent": false,
        "remove_any_row_if_absent": false
      },
      {
        "name": "pset_set",
        "aliases": [
          "pset:set",
          "pset: set"
        ],
        "use_name": "pset_set",
        "row_ignore_symbol": [
          "\\I:"
        ],
        "query_field": false,
        "inherit_above": false,
        "remove_first_row_if_absent": false,
        "remove_any_row_if_absent": false
      }
    ]
  },
  {
    "tag_name": "tfm_comgrp",
    "tag_allowed_in": [
      "SysSettings"
    ],
    "valid_fields": [
      {
        "name": "cset_cd",
        "aliases": [
          "cset:cd",
          "cset: cd"
        ],
        "use_name": "cset_cd",
        "row_ignore_symbol": [
          "\\I:"
        ],
        "query_field": true,
        "inherit_above": false,
        "remove_first_row_if_absent": false,
        "remove_any_row_if_absent": false
      },
      {
        "name": "cset_cn",
        "aliases": [
          "commodity",
          "commname",
          "comm_name",
          "cset:cn",
          "cset: cn"
        ],
        "use_name": "cset_cn",
        "row_ignore_symbol": [
          "\\I:"
        ],
        "query_field": true,
        "inherit_above": false,
        "remove_first_row_if_absent": false,
        "remove_any_row_if_absent": false
      },
      {
        "name": "cset_set",
        "aliases": [
          "cset:set",
          "cset: set"
        ],
        "use_name": "cset_set",
        "row_ignore_symbol": [
          "\\I:"
        ],
        "query_field": true,
        "inherit_above": false,
        "remove_first_row_if_absent": false,
        "remove_any_row_if_absent": false
      },
      {
        "name": "description",
        "aliases": [],
        "use_name": "description",
        "row_ignore_symbol": [
          "\\I:",
          "*"
        ],
        "query_field": false,
        "inherit_above": false,
        "remove_first_row_if_absent": false,
        "remove_any_row_if_absent": false
      },
      {
        "name": "name",
        "aliases": [],
        "use_name": "name",
        "row_ignore_symbol": [
          "\\I:",
          "*"
        ],
        "query_field": false,
        "inherit_above": false,
        "remove_first_row_if_absent": false,
        "remove_any_row_if_absent": false
      },
      {
        "name": "value",
        "aliases": [
          "valfield",
          "val_field",
          "allregions"
        ],
        "use_name": "allregions",
        "row_ignore_symbol": [
          "\\I:"
        ],
        "query_field": false,
        "inherit_above": false,
        "remove_first_row_if_absent": false,
        "remove_any_row_if_absent": false
      }
    ]
  },
  {
    "tag_name": "tfm_csets",
    "tag_allowed_in": [
      "setrules"
    ],
    "valid_fields": [
      {
        "name": "and_or_negative_dimension",
        "aliases": [
          "c_neg_andor"
        ],
        "use_name": "and_or_negative_dimension",
        "row_ignore_symbol": [],
        "query_field": false,
        "inherit_above": false,
        "remove_first_row_if_absent": false,
        "remove_any_row_if_absent": false
      },
      {
        "name": "and_or_negative_for_sets",
        "aliases": [
          "c_neg_andor_forsets"
        ],
        "use_name": "and_or_negative_for_sets",
        "row_ignore_symbol": [],
        "query_field": false,
        "inherit_above": false,
        "remove_first_row_if_absent": false,
        "remove_any_row_if_absent": false
      },
      {
        "name": "and_or_positive_dimension",
        "aliases": [
          "c_pos_andor"
        ],
        "use_name": "and_or_positive_dimension",
        "row_ignore_symbol": [],
        "query_field": false,
        "inherit_above": false,
        "remove_first_row_if_absent": false,
        "remove_any_row_if_absent": false
      },
      {
        "name": "and_or_positive_for_sets",
        "aliases": [
          "c_pos_andor_forsets"
        ],
        "use_name": "and_or_positive_for_sets",
        "row_ignore_symbol": [],
        "query_field": false,
        "inherit_above": false,
        "remove_first_row_if_absent": false,
        "remove_any_row_if_absent": false
      },
      {
        "name": "comment",
        "aliases": [
          "comments"
        ],
        "use_name": "comment",
        "row_ignore_symbol": [],
        "query_field": false,
        "inherit_above": false,
        "remove_first_row_if_absent": false,
        "remove_any_row_if_absent": false
      },
      {
        "name": "description",
        "aliases": [
          "cset_cd"
        ],
        "use_name": "cset_cd",
        "row_ignore_symbol": [],
        "query_field": false,
        "inherit_above": false,
        "remove_first_row_if_absent": false,
        "remove_any_row_if_absent": false
      },
      {
        "name": "dimension_name",
        "aliases": [],
        "use_name": "dimension_name",
        "row_ignore_symbol": [],
        "query_field": false,
        "inherit_above": false,
        "remove_first_row_if_absent": false,
        "remove_any_row_if_absent": false
      },
      {
        "name": "dimension_set_name",
        "aliases": [
          "cset_set"
        ],
        "use_name": "cset_set",
        "row_ignore_symbol": [],
        "query_field": false,
        "inherit_above": false,
        "remove_first_row_if_absent": false,
        "remove_any_row_if_absent": false
      },
      {
        "name": "input_commodity",
        "aliases": [
          "pset_ci"
        ],
        "use_name": "pset_ci",
        "row_ignore_symbol": [],
        "query_field": false,
        "inherit_above": false,
        "remove_first_row_if_absent": false,
        "remove_any_row_if_absent": false
      },
      {
        "name": "name",
        "aliases": [
          "cset_cn"
        ],
        "use_name": "cset_cn",
        "row_ignore_symbol": [],
        "query_field": false,
        "inherit_above": false,
        "remove_first_row_if_absent": false,
        "remove_any_row_if_absent": false
      },
      {
        "name": "outout_commodity",
        "aliases": [
          "pset_co"
        ],
        "use_name": "pset_co",
        "row_ignore_symbol": [],
        "query_field": false,
        "inherit_above": false,
        "remove_first_row_if_absent": false,
        "remove_any_row_if_absent": false
      },
      {
        "name": "set_description",
        "aliases": [
          "setdesc",
          "set_desc"
        ],
        "use_name": "set_description",
        "row_ignore_symbol": [],
        "query_field": false,
        "inherit_above": false,
        "remove_first_row_if_absent": false,
        "remove_any_row_if_absent": false
      },
      {
        "name": "set_name",
        "aliases": [
          "setname"
        ],
        "use_name": "set_name",
        "row_ignore_symbol": [
          "\\I:",
          "*"
        ],
        "query_field": false,
        "inherit_above": false,
        "remove_first_row_if_absent": false,
        "remove_any_row_if_absent": false
      }
    ]
  },
  {
    "tag_name": "tfm_dins",
    "tag_allowed_in": [
      "BY_Trans",
      "SR_Trans",
      "SysSettings",
      "RegScen",
      "TradeScen"
    ],
    "valid_fields": [
      {
        "name": "attribute",
        "aliases": [],
        "use_name": "attribute",
        "row_ignore_symbol": [
          "\\I:",
          "*"
        ],
        "query_field": false,
        "inherit_above": false,
        "remove_first_row_if_absent": false,
        "remove_any_row_if_absent": false
      },
      {
        "name": "cset_cn",
        "aliases": [
          "commodity",
          "commname",
          "comm_name",
          "cset:cn",
          "cset: cn"
        ],
        "use_name": "cset_cn",
        "row_ignore_symbol": [
          "\\I:"
        ],
        "query_field": false,
        "inherit_above": false,
        "remove_first_row_if_absent": false,
        "remove_any_row_if_absent": false
      },
      {
        "name": "curr",
        "aliases": [
          "currency"
        ],
        "use_name": "currency",
        "row_ignore_symbol": [
          "\\I:",
          "*"
        ],
        "query_field": false,
        "inherit_above": false,
        "remove_first_row_if_absent": false,
        "remove_any_row_if_absent": false
      },
      {
        "name": "limtype",
        "aliases": [
          "lim_type",
          "bd"
        ],
        "use_name": "limtype",
        "row_ignore_symbol": [
          "\\I:",
          "*"
        ],
        "query_field": false,
        "inherit_above": false,
        "remove_first_row_if_absent": false,
        "remove_any_row_if_absent": false
      },
      {
        "name": "other_indexes",
        "aliases": [
          "other_ind",
          "oth_ind"
        ],
        "use_name": "other_indexes",
        "row_ignore_symbol": [
          "\\I:"
        ],
        "query_field": false,
        "inherit_above": false,
        "remove_first_row_if_absent": false,
        "remove_any_row_if_absent": false
      },
      {
        "name": "pset_pn",
        "aliases": [
          "process",
          "techname",
          "tech_name",
          "pset:pn",
          "pset: pn"
        ],
        "use_name": "pset_pn",
        "row_ignore_symbol": [
          "\\I:"
        ],
        "query_field": false,
        "inherit_above": false,
        "remove_first_row_if_absent": false,
        "remove_any_row_if_absent": false
      },
      {
        "name": "region",
        "aliases": [],
        "use_name": "region",
        "row_ignore_symbol": [
          "\\I:",
          "*"
        ],
        "query_field": false,
        "inherit_above": false,
        "remove_first_row_if_absent": false,
        "remove_any_row_if_absent": false
      },
      {
        "name": "side",
        "aliases": [],
        "use_name": "side",
        "row_ignore_symbol": [],
        "query_field": false,
        "inherit_above": false,
        "remove_first_row_if_absent": false,
        "remove_any_row_if_absent": false
      },
      {
        "name": "sow",
        "aliases": [],
        "use_name": "sow",
        "row_ignore_symbol": [
          "\\I:",
          "*"
        ],
        "query_field": false,
        "inherit_above": false,
        "remove_first_row_if_absent": false,
        "remove_any_row_if_absent": false
      },
      {
        "name": "stage",
        "aliases": [],
        "use_name": "stage",
        "row_ignore_symbol": [
          "\\I:",
          "*"
        ],
        "query_field": false,
        "inherit_above": false,
        "remove_first_row_if_absent": false,
        "remove_any_row_if_absent": false
      },
      {
        "name": "timeslice",
        "aliases": [
          "time_slice",
          "ts"
        ],
        "use_name": "timeslice",
        "row_ignore_symbol": [
          "\\I:",
          "*"
        ],
        "query_field": false,
        "inherit_above": false,
        "remove_first_row_if_absent": false,
        "remove_any_row_if_absent": false
      },
      {
        "name": "ts_filter",
        "aliases": [],
        "use_name": "ts_filter",
        "row_ignore_symbol": [
          "\\I:",
          "*"
        ],
        "query_field": false,
        "inherit_above": false,
        "remove_first_row_if_absent": false,
        "remove_any_row_if_absent": false
      },
      {
        "name": "uc_n",
        "aliases": [
          "user_constraint"
        ],
        "use_name": "uc_n",
        "row_ignore_symbol": [
          "\\I:",
          "*"
        ],
        "query_field": false,
        "inherit_above": false,
        "remove_first_row_if_absent": false,
        "remove_any_row_if_absent": false
      },
      {
        "name": "value",
        "aliases": [
          "valfield",
          "val_field",
          "allregions"
        ],
        "use_name": "allregions",
        "row_ignore_symbol": [
          "\\I:"
        ],
        "query_field": false,
        "inherit_above": false,
        "remove_first_row_if_absent": false,
        "remove_any_row_if_absent": false
      },
      {
        "name": "year",
        "aliases": [
          "yr"
        ],
        "use_name": "year",
        "row_ignore_symbol": [
          "\\I:",
          "*"
        ],
        "query_field": false,
        "inherit_above": false,
        "remove_first_row_if_absent": false,
        "remove_any_row_if_absent": false
      }
    ]
  },
  {
    "tag_name": "tfm_dins-at",
    "tag_allowed_in": [
      "BY_Trans",
      "SR_Trans",
      "SysSettings",
      "RegScen",
      "TradeScen"
    ],
    "base_tag": "tfm_dins",
    "mod_type": "at"
  },
  {
    "tag_name": "tfm_dins-ts",
    "tag_allowed_in": [
      "BY_Trans",
      "SR_Trans",
      "SysSettings",
      "RegScen",
      "TradeScen"
    ],
    "base_tag": "tfm_dins",
    "mod_type": "ts"
  },
  {
    "tag_name": "tfm_dins-tsl",
    "tag_allowed_in": [
      "BY_Trans",
      "SR_Trans",
      "SysSettings",
      "RegScen",
      "TradeScen"
    ],
    "base_tag": "tfm_dins",
    "mod_type": "tsl"
  },
  {
    "tag_name": "tfm_fill",
    "tag_allowed_in": [
      "BY_Trans",
      "SR_Trans",
      "RegScen",
      "TradeScen",
      "ParScen",
      "SysSettings"
    ],
    "valid_fields": [
      {
        "name": "attrib_cond",
        "aliases": [
          "attribute_condition"
        ],
        "use_name": "attrib_cond",
        "row_ignore_symbol": [
          "\\I:",
          "*"
        ],
        "query_field": false,
        "inherit_above": false,
        "remove_first_row_if_absent": false,
        "remove_any_row_if_absent": false
      },
      {
        "name": "attribute",
        "aliases": [],
        "use_name": "attribute",
        "row_ignore_symbol": [
          "\\I:",
          "*"
        ],
        "query_field": false,
        "inherit_above": false,
        "remove_first_row_if_absent": false,
        "remove_any_row_if_absent": false
      },
      {
        "name": "avc_limtype",
        "aliases": [
          "avc_lim_type"
        ],
        "use_name": "avc_limtype",
        "row_ignore_symbol": [
          "\\I:",
          "*"
        ],
        "query_field": false,
        "inherit_above": false,
        "remove_first_row_if_absent": false,
        "remove_any_row_if_absent": false
      },
      {
        "name": "avc_timeslice",
        "aliases": [
          "avc_time_slice"
        ],
        "use_name": "avc_timeslice",
        "row_ignore_symbol": [
          "\\I:",
          "*"
        ],
        "query_field": false,
        "inherit_above": false,
        "remove_first_row_if_absent": false,
        "remove_any_row_if_absent": false
      },
      {
        "name": "avc_year",
        "aliases": [],
        "use_name": "avc_year",
        "row_ignore_symbol": [
          "\\I:",
          "*"
        ],
        "query_field": false,
        "inherit_above": false,
        "remove_first_row_if_absent": false,
        "remove_any_row_if_absent": false
      },
      {
        "name": "c_neg_andor",
        "aliases": [],
        "use_name": "c_neg_andor",
        "row_ignore_symbol": [],
        "query_field": false,
        "inherit_above": false,
        "remove_first_row_if_absent": false,
        "remove_any_row_if_absent": false
      },
      {
        "name": "c_neg_andor_forsets",
        "aliases": [],
        "use_name": "c_neg_andor_forsets",
        "row_ignore_symbol": [],
        "query_field": false,
        "inherit_above": false,
        "remove_first_row_if_absent": false,
        "remove_any_row_if_absent": false
      },
      {
        "name": "c_pos_andor",
        "aliases": [],
        "use_name": "c_pos_andor",
        "row_ignore_symbol": [],
        "query_field": false,
        "inherit_above": false,
        "remove_first_row_if_absent": false,
        "remove_any_row_if_absent": false
      },
      {
        "name": "c_pos_andor_forsets",
        "aliases": [],
        "use_name": "c_pos_andor_forsets",
        "row_ignore_symbol": [],
        "query_field": false,
        "inherit_above": false,
        "remove_first_row_if_absent": false,
        "remove_any_row_if_absent": false
      },
      {
        "name": "cset_cd",
        "aliases": [
          "cset:cd",
          "cset: cd"
        ],
        "use_name": "cset_cd",
        "row_ignore_symbol": [
          "\\I:"
        ],
        "query_field": false,
        "inherit_above": false,
        "remove_first_row_if_absent": false,
        "remove_any_row_if_absent": false
      },
      {
        "name": "cset_cn",
        "aliases": [
          "commodity",
          "commname",
          "comm_name",
          "cset:cn",
          "cset: cn"
        ],
        "use_name": "cset_cn",
        "row_ignore_symbol": [
          "\\I:"
        ],
        "query_field": false,
        "inherit_above": false,
        "remove_first_row_if_absent": false,
        "remove_any_row_if_absent": false
      },
      {
        "name": "cset_set",
        "aliases": [
          "cset:set",
          "cset: set"
        ],
        "use_name": "cset_set",
        "row_ignore_symbol": [
          "\\I:"
        ],
        "query_field": false,
        "inherit_above": false,
        "remove_first_row_if_absent": false,
        "remove_any_row_if_absent": false
      },
      {
        "name": "curr",
        "aliases": [
          "currency"
        ],
        "use_name": "currency",
        "row_ignore_symbol": [
          "\\I:",
          "*"
        ],
        "query_field": false,
        "inherit_above": false,
        "remove_first_row_if_absent": false,
        "remove_any_row_if_absent": false
      },
      {
        "name": "limtype",
        "aliases": [
          "lim_type",
          "bd"
        ],
        "use_name": "limtype",
        "row_ignore_symbol": [
          "\\I:",
          "*"
        ],
        "query_field": false,
        "inherit_above": false,
        "remove_first_row_if_absent": false,
        "remove_any_row_if_absent": false
      },
      {
        "name": "operation_sum_avg_count",
        "aliases": [],
        "use_name": "operation_sum_avg_count",
        "row_ignore_symbol": [],
        "query_field": false,
        "inherit_above": false,
        "remove_first_row_if_absent": false,
        "remove_any_row_if_absent": false
      },
      {
        "name": "other_indexes",
        "aliases": [
          "other_ind",
          "oth_ind"
        ],
        "use_name": "other_indexes",
        "row_ignore_symbol": [
          "\\I:",
          "*"
        ],
        "query_field": false,
        "inherit_above": false,
        "remove_first_row_if_absent": false,
        "remove_any_row_if_absent": false
      },
      {
        "name": "pset_ci",
        "aliases": [
          "pset:ci",
          "pset: ci"
        ],
        "use_name": "pset_ci",
        "row_ignore_symbol": [
          "\\I:"
        ],
        "query_field": false,
        "inherit_above": false,
        "remove_first_row_if_absent": false,
        "remove_any_row_if_absent": false
      },
      {
        "name": "pset_co",
        "aliases": [
          "pset:co",
          "pset: co"
        ],
        "use_name": "pset_co",
        "row_ignore_symbol": [
          "\\I:"
        ],
        "query_field": false,
        "inherit_above": false,
        "remove_first_row_if_absent": false,
        "remove_any_row_if_absent": false
      },
      {
        "name": "pset_pd",
        "aliases": [
          "pset:pd",
          "pset: pd"
        ],
        "use_name": "pset_pd",
        "row_ignore_symbol": [
          "\\I:"
        ],
        "query_field": false,
        "inherit_above": false,
        "remove_first_row_if_absent": false,
        "remove_any_row_if_absent": false
      },
      {
        "name": "pset_pn",
        "aliases": [
          "process",
          "techname",
          "tech_name",
          "pset:pn",
          "pset: pn"
        ],
        "use_name": "pset_pn",
        "row_ignore_symbol": [
          "\\I:"
        ],
        "query_field": false,
        "inherit_above": false,
        "remove_first_row_if_absent": false,
        "remove_any_row_if_absent": false
      },
      {
        "name": "pset_set",
        "aliases": [
          "pset:set",
          "pset: set"
        ],
        "use_name": "pset_set",
        "row_ignore_symbol": [
          "\\I:"
        ],
        "query_field": false,
        "inherit_above": false,
        "remove_first_row_if_absent": false,
        "remove_any_row_if_absent": false
      },
      {
        "name": "region",
        "aliases": [],
        "use_name": "region",
        "row_ignore_symbol": [
          "\\I:",
          "*"
        ],
        "query_field": false,
        "inherit_above": false,
        "remove_first_row_if_absent": false,
        "remove_any_row_if_absent": false
      },
      {
        "name": "sourcescen",
        "aliases": [
          "scenario",
          "scenario name",
          "scen"
        ],
        "use_name": "sourcescen",
        "row_ignore_symbol": [
          "\\I:"
        ],
        "query_field": false,
        "inherit_above": false,
        "remove_first_row_if_absent": false,
        "remove_any_row_if_absent": false
      },
      {
        "name": "sow",
        "aliases": [],
        "use_name": "sow",
        "row_ignore_symbol": [
          "\\I:",
          "*"
        ],
        "query_field": false,
        "inherit_above": false,
        "remove_first_row_if_absent": false,
        "remove_any_row_if_absent": false
      },
      {
        "name": "stage",
        "aliases": [],
        "use_name": "stage",
        "row_ignore_symbol": [
          "\\I:",
          "*"
        ],
        "query_field": false,
        "inherit_above": false,
        "remove_first_row_if_absent": false,
        "remove_any_row_if_absent": false
      },
      {
        "name": "t_neg_andor",
        "aliases": [],
        "use_name": "t_neg_andor",
        "row_ignore_symbol": [],
        "query_field": false,
        "inherit_above": false,
        "remove_first_row_if_absent": false,
        "remove_any_row_if_absent": false
      },
      {
        "name": "t_neg_andor_forsets",
        "aliases": [],
        "use_name": "t_neg_andor_forsets",
        "row_ignore_symbol": [],
        "query_field": false,
        "inherit_above": false,
        "remove_first_row_if_absent": false,
        "remove_any_row_if_absent": false
      },
      {
        "name": "t_pos_andor",
        "aliases": [],
        "use_name": "t_pos_andor",
        "row_ignore_symbol": [],
        "query_field": false,
        "inherit_above": false,
        "remove_first_row_if_absent": false,
        "remove_any_row_if_absent": false
      },
      {
        "name": "t_pos_andor_forsets",
        "aliases": [],
        "use_name": "t_pos_andor_forsets",
        "row_ignore_symbol": [],
        "query_field": false,
        "inherit_above": false,
        "remove_first_row_if_absent": false,
        "remove_any_row_if_absent": false
      },
      {
        "name": "timeslice",
        "aliases": [
          "time_slice",
          "ts"
        ],
        "use_name": "timeslice",
        "row_ignore_symbol": [
          "\\I:",
          "*"
        ],
        "query_field": false,
        "inherit_above": false,
        "remove_first_row_if_absent": false,
        "remove_any_row_if_absent": false
      },
      {
        "name": "top_check",
        "aliases": [
          "top_chk"
        ],
        "use_name": "top_check",
        "row_ignore_symbol": [],
        "query_field": false,
        "inherit_above": false,
        "remove_first_row_if_absent": false,
        "remove_any_row_if_absent": false
      },
      {
        "name": "val_cond",
        "aliases": [
          "value_condition"
        ],
        "use_name": "val_cond",
        "row_ignore_symbol": [
          "\\I:",
          "*"
        ],
        "query_field": false,
        "inherit_above": false,
        "remove_first_row_if_absent": false,
        "remove_any_row_if_absent": false
      },
      {
        "name": "value",
        "aliases": [
          "valfield",
          "val_field",
          "allregions"
        ],
        "use_name": "allregions",
        "row_ignore_symbol": [
          "\\I:"
        ],
        "query_field": false,
        "inherit_above": false,
        "remove_first_row_if_absent": false,
        "remove_any_row_if_absent": false
      },
      {
        "name": "year",
        "aliases": [
          "yr"
        ],
        "use_name": "year",
        "row_ignore_symbol": [
          "\\I:",
          "*"
        ],
        "query_field": false,
        "inherit_above": false,
        "remove_first_row_if_absent": false,
        "remove_any_row_if_absent": false
      }
    ]
  },
  {
    "tag_name": "tfm_ins",
    "tag_allowed_in": [
      "BY_Trans",
      "SR_Trans",
      "SysSettings",
      "RegScen",
      "TradeScen"
    ],
    "valid_fields": [
      {
        "name": "attrib_cond",
        "aliases": [
          "attribute_condition"
        ],
        "use_name": "attrib_cond",
        "row_ignore_symbol": [
          "\\I:",
          "*"
        ],
        "query_field": false,
        "inherit_above": false,
        "remove_first_row_if_absent": false,
        "remove_any_row_if_absent": false
      },
      {
        "name": "attribute",
        "aliases": [],
        "use_name": "attribute",
        "row_ignore_symbol": [
          "\\I:",
          "*"
        ],
        "query_field": false,
        "inherit_above": false,
        "remove_first_row_if_absent": false,
        "remove_any_row_if_absent": false
      },
      {
        "name": "avc_limtype",
        "aliases": [
          "avc_lim_type"
        ],
        "use_name": "avc_limtype",
        "row_ignore_symbol": [
          "\\I:",
          "*"
        ],
        "query_field": false,
        "inherit_above": false,
        "remove_first_row_if_absent": false,
        "remove_any_row_if_absent": false
      },
      {
        "name": "avc_timeslice",
        "aliases": [
          "avc_time_slice"
        ],
        "use_name": "avc_timeslice",
        "row_ignore_symbol": [
          "\\I:",
          "*"
        ],
        "query_field": false,
        "inherit_above": false,
        "remove_first_row_if_absent": false,
        "remove_any_row_if_absent": false
      },
      {
        "name": "avc_year",
        "aliases": [],
        "use_name": "avc_year",
        "row_ignore_symbol": [
          "\\I:",
          "*"
        ],
        "query_field": false,
        "inherit_above": false,
        "remove_first_row_if_absent": false,
        "remove_any_row_if_absent": false
      },
      {
        "name": "c_neg_andor",
        "aliases": [],
        "use_name": "c_neg_andor",
        "row_ignore_symbol": [],
        "query_field": false,
        "inherit_above": false,
        "remove_first_row_if_absent": false,
        "remove_any_row_if_absent": false
      },
      {
        "name": "c_neg_andor_forsets",
        "aliases": [],
        "use_name": "c_neg_andor_forsets",
        "row_ignore_symbol": [],
        "query_field": false,
        "inherit_above": false,
        "remove_first_row_if_absent": false,
        "remove_any_row_if_absent": false
      },
      {
        "name": "c_pos_andor",
        "aliases": [],
        "use_name": "c_pos_andor",
        "row_ignore_symbol": [],
        "query_field": false,
        "inherit_above": false,
        "remove_first_row_if_absent": false,
        "remove_any_row_if_absent": false
      },
      {
        "name": "c_pos_andor_forsets",
        "aliases": [],
        "use_name": "c_pos_andor_forsets",
        "row_ignore_symbol": [],
        "query_field": false,
        "inherit_above": false,
        "remove_first_row_if_absent": false,
        "remove_any_row_if_absent": false
      },
      {
        "name": "cset_cd",
        "aliases": [
          "cset:cd",
          "cset: cd"
        ],
        "use_name": "cset_cd",
        "row_ignore_symbol": [
          "\\I:"
        ],
        "query_field": true,
        "inherit_above": false,
        "remove_first_row_if_absent": false,
        "remove_any_row_if_absent": false
      },
      {
        "name": "cset_cn",
        "aliases": [
          "commodity",
          "commname",
          "comm_name",
          "cset:cn",
          "cset: cn"
        ],
        "use_name": "cset_cn",
        "row_ignore_symbol": [
          "\\I:"
        ],
        "query_field": true,
        "inherit_above": false,
        "remove_first_row_if_absent": false,
        "remove_any_row_if_absent": false
      },
      {
        "name": "cset_set",
        "aliases": [
          "cset:set",
          "cset: set"
        ],
        "use_name": "cset_set",
        "row_ignore_symbol": [
          "\\I:"
        ],
        "query_field": true,
        "inherit_above": false,
        "remove_first_row_if_absent": false,
        "remove_any_row_if_absent": false
      },
      {
        "name": "curr",
        "aliases": [
          "currency"
        ],
        "use_name": "currency",
        "row_ignore_symbol": [
          "\\I:",
          "*"
        ],
        "query_field": false,
        "inherit_above": false,
        "remove_first_row_if_absent": false,
        "remove_any_row_if_absent": false
      },
      {
        "name": "limtype",
        "aliases": [
          "lim_type",
          "bd"
        ],
        "use_name": "limtype",
        "row_ignore_symbol": [
          "\\I:",
          "*"
        ],
        "query_field": false,
        "inherit_above": false,
        "remove_first_row_if_absent": false,
        "remove_any_row_if_absent": false
      },
      {
        "name": "other_indexes",
        "aliases": [
          "other_ind",
          "oth_ind"
        ],
        "use_name": "other_indexes",
        "row_ignore_symbol": [
          "\\I:"
        ],
        "query_field": false,
        "inherit_above": false,
        "remove_first_row_if_absent": false,
        "remove_any_row_if_absent": false
      },
      {
        "name": "pset_ci",
        "aliases": [
          "pset:ci",
          "pset: ci"
        ],
        "use_name": "pset_ci",
        "row_ignore_symbol": [
          "\\I:"
        ],
        "query_field": true,
        "inherit_above": false,
        "remove_first_row_if_absent": false,
        "remove_any_row_if_absent": false
      },
      {
        "name": "pset_co",
        "aliases": [
          "pset:co",
          "pset: co"
        ],
        "use_name": "pset_co",
        "row_ignore_symbol": [
          "\\I:"
        ],
        "query_field": true,
        "inherit_above": false,
        "remove_first_row_if_absent": false,
        "remove_any_row_if_absent": false
      },
      {
        "name": "pset_pd",
        "aliases": [
          "pset:pd",
          "pset: pd"
        ],
        "use_name": "pset_pd",
        "row_ignore_symbol": [
          "\\I:"
        ],
        "query_field": true,
        "inherit_above": false,
        "remove_first_row_if_absent": false,
        "remove_any_row_if_absent": false
      },
      {
        "name": "pset_pn",
        "aliases": [
          "process",
          "techname",
          "tech_name",
          "pset:pn",
          "pset: pn"
        ],
        "use_name": "pset_pn",
        "row_ignore_symbol": [
          "\\I:"
        ],
        "query_field": true,
        "inherit_above": false,
        "remove_first_row_if_absent": false,
        "remove_any_row_if_absent": false
      },
      {
        "name": "pset_set",
        "aliases": [
          "pset:set",
          "pset: set"
        ],
        "use_name": "pset_set",
        "row_ignore_symbol": [
          "\\I:"
        ],
        "query_field": true,
        "inherit_above": false,
        "remove_first_row_if_absent": false,
        "remove_any_row_if_absent": false
      },
      {
        "name": "region",
        "aliases": [],
        "use_name": "region",
        "row_ignore_symbol": [
          "\\I:",
          "*"
        ],
        "query_field": false,
        "inherit_above": false,
        "remove_first_row_if_absent": false,
        "remove_any_row_if_absent": false
      },
      {
        "name": "side",
        "aliases": [],
        "use_name": "side",
        "row_ignore_symbol": [],
        "query_field": false,
        "inherit_above": false,
        "remove_first_row_if_absent": false,
        "remove_any_row_if_absent": false
      },
      {
        "name": "sow",
        "aliases": [],
        "use_name": "sow",
        "row_ignore_symbol": [
          "\\I:",
          "*"
        ],
        "query_field": false,
        "inherit_above": false,
        "remove_first_row_if_absent": false,
        "remove_any_row_if_absent": false
      },
      {
        "name": "stage",
        "aliases": [],
        "use_name": "stage",
        "row_ignore_symbol": [
          "\\I:",
          "*"
        ],
        "query_field": false,
        "inherit_above": false,
        "remove_first_row_if_absent": false,
        "remove_any_row_if_absent": false
      },
      {
        "name": "t_neg_andor",
        "aliases": [],
        "use_name": "t_neg_andor",
        "row_ignore_symbol": [],
        "query_field": false,
        "inherit_above": false,
        "remove_first_row_if_absent": false,
        "remove_any_row_if_absent": false
      },
      {
        "name": "t_neg_andor_forsets",
        "aliases": [],
        "use_name": "t_neg_andor_forsets",
        "row_ignore_symbol": [],
        "query_field": false,
        "inherit_above": false,
        "remove_first_row_if_absent": false,
        "remove_any_row_if_absent": false
      },
      {
        "name": "t_pos_andor",
        "aliases": [],
        "use_name": "t_pos_andor",
        "row_ignore_symbol": [],
        "query_field": false,
        "inherit_above": false,
        "remove_first_row_if_absent": false,
        "remove_any_row_if_absent": false
      },
      {
        "name": "t_pos_andor_forsets",
        "aliases": [],
        "use_name": "t_pos_andor_forsets",
        "row_ignore_symbol": [],
        "query_field": false,
        "inherit_above": false,
        "remove_first_row_if_absent": false,
        "remove_any_row_if_absent": false
      },
      {
        "name": "timeslice",
        "aliases": [
          "time_slice",
          "ts"
        ],
        "use_name": "timeslice",
        "row_ignore_symbol": [
          "\\I:",
          "*"
        ],
        "query_field": false,
        "inherit_above": false,
        "remove_first_row_if_absent": false,
        "remove_any_row_if_absent": false
      },
      {
        "name": "top_check",
        "aliases": [
          "top_chk"
        ],
        "use_name": "top_check",
        "row_ignore_symbol": [],
        "query_field": false,
        "inherit_above": false,
        "remove_first_row_if_absent": false,
        "remove_any_row_if_absent": false
      },
      {
        "name": "ts_filter",
        "aliases": [],
        "use_name": "ts_filter",
        "row_ignore_symbol": [
          "\\I:",
          "*"
        ],
        "query_field": false,
        "inherit_above": false,
        "remove_first_row_if_absent": false,
        "remove_any_row_if_absent": false
      },
      {
        "name": "uc_n",
        "aliases": [
          "user_constraint"
        ],
        "use_name": "uc_n",
        "row_ignore_symbol": [
          "\\I:",
          "*"
        ],
        "query_field": false,
        "inherit_above": false,
        "remove_first_row_if_absent": false,
        "remove_any_row_if_absent": false
      },
      {
        "name": "val_cond",
        "aliases": [
          "value_condition"
        ],
        "use_name": "val_cond",
        "row_ignore_symbol": [
          "\\I:",
          "*"
        ],
        "query_field": false,
        "inherit_above": false,
        "remove_first_row_if_absent": false,
        "remove_any_row_if_absent": false
      },
      {
        "name": "value",
        "aliases": [
          "valfield",
          "val_field",
          "allregions"
        ],
        "use_name": "allregions",
        "row_ignore_symbol": [
          "\\I:"
        ],
        "query_field": false,
        "inherit_above": false,
        "remove_first_row_if_absent": false,
        "remove_any_row_if_absent": false
      },
      {
        "name": "year",
        "aliases": [
          "yr"
        ],
        "use_name": "year",
        "row_ignore_symbol": [
          "\\I:",
          "*"
        ],
        "query_field": false,
        "inherit_above": false,
        "remove_first_row_if_absent": false,
        "remove_any_row_if_absent": false
      }
    ]
  },
  {
    "tag_name": "tfm_ins-at",
    "tag_allowed_in": [
      "BY_Trans",
      "SR_Trans",
      "SysSettings",
      "RegScen",
      "TradeScen"
    ],
    "base_tag": "tfm_ins",
    "mod_type": "at"
  },
  {
    "tag_name": "tfm_ins-ts",
    "tag_allowed_in": [
      "BY_Trans",
      "SR_Trans",
      "SysSettings",
      "RegScen",
      "TradeScen"
    ],
    "base_tag": "tfm_ins",
    "mod_type": "ts"
  },
  {
    "tag_name": "tfm_ins-tsl",
    "tag_allowed_in": [
      "BY_Trans",
      "SR_Trans",
      "SysSettings",
      "RegScen",
      "TradeScen"
    ],
    "base_tag": "tfm_ins",
    "mod_type": "tsl"
  },
  {
    "tag_name": "tfm_ins-txt",
    "tag_allowed_in": [
      "SysSettings"
    ],
    "valid_fields": [
      {
        "name": "attribute",
        "aliases": [],
        "use_name": "attribute",
        "row_ignore_symbol": [
          "\\I:",
          "*"
        ],
        "query_field": false,
        "inherit_above": false,
        "remove_first_row_if_absent": false,
        "remove_any_row_if_absent": false
      },
      {
        "name": "cset_cd",
        "aliases": [
          "cset:cd",
          "cset: cd"
        ],
        "use_name": "cset_cd",
        "row_ignore_symbol": [
          "\\I:"
        ],
        "query_field": true,
        "inherit_above": false,
        "remove_first_row_if_absent": false,
        "remove_any_row_if_absent": false
      },
      {
        "name": "cset_cn",
        "aliases": [
          "commodity",
          "commname",
          "comm_name",
          "cset:cn",
          "cset: cn"
        ],
        "use_name": "cset_cn",
        "row_ignore_symbol": [
          "\\I:"
        ],
        "query_field": true,
        "inherit_above": false,
        "remove_first_row_if_absent": false,
        "remove_any_row_if_absent": false
      },
      {
        "name": "cset_set",
        "aliases": [
          "cset:set",
          "cset: set"
        ],
        "use_name": "cset_set",
        "row_ignore_symbol": [
          "\\I:"
        ],
        "query_field": true,
        "inherit_above": false,
        "remove_first_row_if_absent": false,
        "remove_any_row_if_absent": false
      },
      {
        "name": "pset_ci",
        "aliases": [
          "pset:ci",
          "pset: ci"
        ],
        "use_name": "pset_ci",
        "row_ignore_symbol": [
          "\\I:"
        ],
        "query_field": true,
        "inherit_above": false,
        "remove_first_row_if_absent": false,
        "remove_any_row_if_absent": false
      },
      {
        "name": "pset_co",
        "aliases": [
          "pset:co",
          "pset: co"
        ],
        "use_name": "pset_co",
        "row_ignore_symbol": [
          "\\I:"
        ],
        "query_field": true,
        "inherit_above": false,
        "remove_first_row_if_absent": false,
        "remove_any_row_if_absent": false
      },
      {
        "name": "pset_pd",
        "aliases": [
          "pset:pd",
          "pset: pd"
        ],
        "use_name": "pset_pd",
        "row_ignore_symbol": [
          "\\I:"
        ],
        "query_field": true,
        "inherit_above": false,
        "remove_first_row_if_absent": false,
        "remove_any_row_if_absent": false
      },
      {
        "name": "pset_pn",
        "aliases": [
          "process",
          "techname",
          "tech_name",
          "pset:pn",
          "pset: pn"
        ],
        "use_name": "pset_pn",
        "row_ignore_symbol": [
          "\\I:"
        ],
        "query_field": true,
        "inherit_above": false,
        "remove_first_row_if_absent": false,
        "remove_any_row_if_absent": false
      },
      {
        "name": "pset_set",
        "aliases": [
          "pset:set",
          "pset: set"
        ],
        "use_name": "pset_set",
        "row_ignore_symbol": [
          "\\I:"
        ],
        "query_field": true,
        "inherit_above": false,
        "remove_first_row_if_absent": false,
        "remove_any_row_if_absent": false
      },
      {
        "name": "region",
        "aliases": [],
        "use_name": "region",
        "row_ignore_symbol": [
          "\\I:",
          "*"
        ],
        "query_field": false,
        "inherit_above": false,
        "remove_first_row_if_absent": false,
        "remove_any_row_if_absent": false
      },
      {
        "name": "value",
        "aliases": [
          "valfield",
          "val_field",
          "allregions"
        ],
        "use_name": "allregions",
        "row_ignore_symbol": [
          "\\I:"
        ],
        "query_field": false,
        "inherit_above": false,
        "remove_first_row_if_absent": false,
        "remove_any_row_if_absent": false
      }
    ]
  },
  {
    "tag_name": "tfm_mig",
    "tag_allowed_in": [
      "BY_Trans",
      "SR_Trans",
      "SysSettings",
      "RegScen",
      "TradeScen"
    ],
    "valid_fields": [
      {
        "name": "attrib_cond",
        "aliases": [
          "attribute_condition"
        ],
        "use_name": "attrib_cond",
        "row_ignore_symbol": [
          "\\I:",
          "*"
        ],
        "query_field": false,
        "inherit_above": false,
        "remove_first_row_if_absent": false,
        "remove_any_row_if_absent": false
      },
      {
        "name": "attribute",
        "aliases": [],
        "use_name": "attribute",
        "row_ignore_symbol": [
          "\\I:",
          "*"
        ],
        "query_field": false,
        "inherit_above": false,
        "remove_first_row_if_absent": false,
        "remove_any_row_if_absent": false
      },
      {
        "name": "attribute2",
        "aliases": [],
        "use_name": "attribute2",
        "row_ignore_symbol": [
          "\\I:",
          "*"
        ],
        "query_field": false,
        "inherit_above": false,
        "remove_first_row_if_absent": false,
        "remove_any_row_if_absent": false
      },
      {
        "name": "avc_limtype",
        "aliases": [
          "avc_lim_type"
        ],
        "use_name": "avc_limtype",
        "row_ignore_symbol": [
          "\\I:",
          "*"
        ],
        "query_field": false,
        "inherit_above": false,
        "remove_first_row_if_absent": false,
        "remove_any_row_if_absent": false
      },
      {
        "name": "avc_timeslice",
        "aliases": [
          "avc_time_slice"
        ],
        "use_name": "avc_timeslice",
        "row_ignore_symbol": [
          "\\I:",
          "*"
        ],
        "query_field": false,
        "inherit_above": false,
        "remove_first_row_if_absent": false,
        "remove_any_row_if_absent": false
      },
      {
        "name": "avc_year",
        "aliases": [],
        "use_name": "avc_year",
        "row_ignore_symbol": [
          "\\I:",
          "*"
        ],
        "query_field": false,
        "inherit_above": false,
        "remove_first_row_if_absent": false,
        "remove_any_row_if_absent": false
      },
      {
        "name": "c_neg_andor",
        "aliases": [],
        "use_name": "c_neg_andor",
        "row_ignore_symbol": [],
        "query_field": false,
        "inherit_above": false,
        "remove_first_row_if_absent": false,
        "remove_any_row_if_absent": false
      },
      {
        "name": "c_neg_andor_forsets",
        "aliases": [],
        "use_name": "c_neg_andor_forsets",
        "row_ignore_symbol": [],
        "query_field": false,
        "inherit_above": false,
        "remove_first_row_if_absent": false,
        "remove_any_row_if_absent": false
      },
      {
        "name": "c_pos_andor",
        "aliases": [],
        "use_name": "c_pos_andor",
        "row_ignore_symbol": [],
        "query_field": false,
        "inherit_above": false,
        "remove_first_row_if_absent": false,
        "remove_any_row_if_absent": false
      },
      {
        "name": "c_pos_andor_forsets",
        "aliases": [],
        "use_name": "c_pos_andor_forsets",
        "row_ignore_symbol": [],
        "query_field": false,
        "inherit_above": false,
        "remove_first_row_if_absent": false,
        "remove_any_row_if_absent": false
      },
      {
        "name": "commodity2",
        "aliases": [
          "cset_cn2",
          "commname2",
          "comm_name2",
          "cset:cn2",
          "cset: cn2"
        ],
        "use_name": "commodity2",
        "row_ignore_symbol": [
          "\\I:",
          "*"
        ],
        "query_field": false,
        "inherit_above": false,
        "remove_first_row_if_absent": false,
        "remove_any_row_if_absent": false
      },
      {
        "name": "cset_cd",
        "aliases": [
          "cset:cd",
          "cset: cd"
        ],
        "use_name": "cset_cd",
        "row_ignore_symbol": [
          "\\I:"
        ],
        "query_field": true,
        "inherit_above": false,
        "remove_first_row_if_absent": false,
        "remove_any_row_if_absent": false
      },
      {
        "name": "cset_cn",
        "aliases": [
          "commodity",
          "commname",
          "comm_name",
          "cset:cn",
          "cset: cn"
        ],
        "use_name": "cset_cn",
        "row_ignore_symbol": [
          "\\I:"
        ],
        "query_field": true,
        "inherit_above": false,
        "remove_first_row_if_absent": false,
        "remove_any_row_if_absent": false
      },
      {
        "name": "cset_set",
        "aliases": [
          "cset:set",
          "cset: set"
        ],
        "use_name": "cset_set",
        "row_ignore_symbol": [
          "\\I:"
        ],
        "query_field": true,
        "inherit_above": false,
        "remove_first_row_if_absent": false,
        "remove_any_row_if_absent": false
      },
      {
        "name": "curr",
        "aliases": [
          "currency"
        ],
        "use_name": "currency",
        "row_ignore_symbol": [
          "\\I:",
          "*"
        ],
        "query_field": false,
        "inherit_above": false,
        "remove_first_row_if_absent": false,
        "remove_any_row_if_absent": false
      },
      {
        "name": "currency2",
        "aliases": [
          "curr2"
        ],
        "use_name": "currency2",
        "row_ignore_symbol": [
          "\\I:",
          "*"
        ],
        "query_field": false,
        "inherit_above": false,
        "remove_first_row_if_absent": false,
        "remove_any_row_if_absent": false
      },
      {
        "name": "limtype",
        "aliases": [
          "lim_type",
          "bd"
        ],
        "use_name": "limtype",
        "row_ignore_symbol": [
          "\\I:",
          "*"
        ],
        "query_field": false,
        "inherit_above": false,
        "remove_first_row_if_absent": false,
        "remove_any_row_if_absent": false
      },
      {
        "name": "limtype2",
        "aliases": [
          "lim_type2",
          "bd2"
        ],
        "use_name": "limtype2",
        "row_ignore_symbol": [
          "\\I:",
          "*"
        ],
        "query_field": false,
        "inherit_above": false,
        "remove_first_row_if_absent": false,
        "remove_any_row_if_absent": false
      },
      {
        "name": "other_indexes",
        "aliases": [
          "other_ind",
          "oth_ind"
        ],
        "use_name": "other_indexes",
        "row_ignore_symbol": [
          "\\I:",
          "*"
        ],
        "query_field": false,
        "inherit_above": false,
        "remove_first_row_if_absent": false,
        "remove_any_row_if_absent": false
      },
      {
        "name": "other_indexes2",
        "aliases": [
          "other_ind2",
          "oth_ind2"
        ],
        "use_name": "other_indexes2",
        "row_ignore_symbol": [
          "\\I:",
          "*"
        ],
        "query_field": false,
        "inherit_above": false,
        "remove_first_row_if_absent": false,
        "remove_any_row_if_absent": false
      },
      {
        "name": "pset_ci",
        "aliases": [
          "pset:ci",
          "pset: ci"
        ],
        "use_name": "pset_ci",
        "row_ignore_symbol": [
          "\\I:"
        ],
        "query_field": true,
        "inherit_above": false,
        "remove_first_row_if_absent": false,
        "remove_any_row_if_absent": false
      },
      {
        "name": "pset_co",
        "aliases": [
          "pset:co",
          "pset: co"
        ],
        "use_name": "pset_co",
        "row_ignore_symbol": [
          "\\I:"
        ],
        "query_field": true,
        "inherit_above": false,
        "remove_first_row_if_absent": false,
        "remove_any_row_if_absent": false
      },
      {
        "name": "pset_pd",
        "aliases": [
          "pset:pd",
          "pset: pd"
        ],
        "use_name": "pset_pd",
        "row_ignore_symbol": [
          "\\I:"
        ],
        "query_field": true,
        "inherit_above": false,
        "remove_first_row_if_absent": false,
        "remove_any_row_if_absent": false
      },
      {
        "name": "pset_pn",
        "aliases": [
          "process",
          "techname",
          "tech_name",
          "pset:pn",
          "pset: pn"
        ],
        "use_name": "pset_pn",
        "row_ignore_symbol": [
          "\\I:"
        ],
        "query_field": true,
        "inherit_above": false,
        "remove_first_row_if_absent": false,
        "remove_any_row_if_absent": false
      },
      {
        "name": "pset_set",
        "aliases": [
          "pset:set",
          "pset: set"
        ],
        "use_name": "pset_set",
        "row_ignore_symbol": [
          "\\I:"
        ],
        "query_field": true,
        "inherit_above": false,
        "remove_first_row_if_absent": false,
        "remove_any_row_if_absent": false
      },
      {
        "name": "region",
        "aliases": [],
        "use_name": "region",
        "row_ignore_symbol": [
          "\\I:",
          "*"
        ],
        "query_field": false,
        "inherit_above": false,
        "remove_first_row_if_absent": false,
        "remove_any_row_if_absent": false
      },
      {
        "name": "side",
        "aliases": [],
        "use_name": "side",
        "row_ignore_symbol": [],
        "query_field": false,
        "inherit_above": false,
        "remove_first_row_if_absent": false,
        "remove_any_row_if_absent": false
      },
      {
        "name": "sourcescen",
        "aliases": [],
        "use_name": "sourcescen",
        "row_ignore_symbol": [
          "\\I:"
        ],
        "query_field": true,
        "inherit_above": false,
        "remove_first_row_if_absent": false,
        "remove_any_row_if_absent": false
      },
      {
        "name": "sow",
        "aliases": [],
        "use_name": "sow",
        "row_ignore_symbol": [
          "\\I:",
          "*"
        ],
        "query_field": false,
        "inherit_above": false,
        "remove_first_row_if_absent": false,
        "remove_any_row_if_absent": false
      },
      {
        "name": "sow2",
        "aliases": [],
        "use_name": "sow2",
        "row_ignore_symbol": [
          "\\I:",
          "*"
        ],
        "query_field": false,
        "inherit_above": false,
        "remove_first_row_if_absent": false,
        "remove_any_row_if_absent": false
      },
      {
        "name": "stage",
        "aliases": [],
        "use_name": "stage",
        "row_ignore_symbol": [
          "\\I:",
          "*"
        ],
        "query_field": false,
        "inherit_above": false,
        "remove_first_row_if_absent": false,
        "remove_any_row_if_absent": false
      },
      {
        "name": "stage2",
        "aliases": [],
        "use_name": "stage2",
        "row_ignore_symbol": [
          "\\I:",
          "*"
        ],
        "query_field": false,
        "inherit_above": false,
        "remove_first_row_if_absent": false,
        "remove_any_row_if_absent": false
      },
      {
        "name": "t_neg_andor",
        "aliases": [],
        "use_name": "t_neg_andor",
        "row_ignore_symbol": [],
        "query_field": false,
        "inherit_above": false,
        "remove_first_row_if_absent": false,
        "remove_any_row_if_absent": false
      },
      {
        "name": "t_neg_andor_forsets",
        "aliases": [],
        "use_name": "t_neg_andor_forsets",
        "row_ignore_symbol": [],
        "query_field": false,
        "inherit_above": false,
        "remove_first_row_if_absent": false,
        "remove_any_row_if_absent": false
      },
      {
        "name": "t_pos_andor",
        "aliases": [],
        "use_name": "t_pos_andor",
        "row_ignore_symbol": [],
        "query_field": false,
        "inherit_above": false,
        "remove_first_row_if_absent": false,
        "remove_any_row_if_absent": false
      },
      {
        "name": "t_pos_andor_forsets",
        "aliases": [],
        "use_name": "t_pos_andor_forsets",
        "row_ignore_symbol": [],
        "query_field": false,
        "inherit_above": false,
        "remove_first_row_if_absent": false,
        "remove_any_row_if_absent": false
      },
      {
        "name": "timeslice",
        "aliases": [
          "time_slice",
          "ts"
        ],
        "use_name": "timeslice",
        "row_ignore_symbol": [
          "\\I:",
          "*"
        ],
        "query_field": false,
        "inherit_above": false,
        "remove_first_row_if_absent": false,
        "remove_any_row_if_absent": false
      },
      {
        "name": "timeslice2",
        "aliases": [
          "time_slice2",
          "ts2"
        ],
        "use_name": "timeslice2",
        "row_ignore_symbol": [
          "\\I:",
          "*"
        ],
        "query_field": false,
        "inherit_above": false,
        "remove_first_row_if_absent": false,
        "remove_any_row_if_absent": false
      },
      {
        "name": "top_check",
        "aliases": [
          "top_chk"
        ],
        "use_name": "top_check",
        "row_ignore_symbol": [],
        "query_field": false,
        "inherit_above": false,
        "remove_first_row_if_absent": false,
        "remove_any_row_if_absent": false
      },
      {
        "name": "uc_n",
        "aliases": [
          "user_constraint"
        ],
        "use_name": "uc_n",
        "row_ignore_symbol": [
          "\\I:",
          "*"
        ],
        "query_field": false,
        "inherit_above": false,
        "remove_first_row_if_absent": false,
        "remove_any_row_if_absent": false
      },
      {
        "name": "val_cond",
        "aliases": [
          "value_condition"
        ],
        "use_name": "val_cond",
        "row_ignore_symbol": [
          "\\I:",
          "*"
        ],
        "query_field": false,
        "inherit_above": false,
        "remove_first_row_if_absent": false,
        "remove_any_row_if_absent": false
      },
      {
        "name": "value",
        "aliases": [
          "valfield",
          "val_field",
          "allregions"
        ],
        "use_name": "allregions",
        "row_ignore_symbol": [
          "\\I:"
        ],
        "query_field": false,
        "inherit_above": false,
        "remove_first_row_if_absent": false,
        "remove_any_row_if_absent": false
      },
      {
        "name": "year",
        "aliases": [
          "yr"
        ],
        "use_name": "year",
        "row_ignore_symbol": [
          "\\I:",
          "*"
        ],
        "query_field": false,
        "inherit_above": false,
        "remove_first_row_if_absent": false,
        "remove_any_row_if_absent": false
      },
      {
        "name": "year2",
        "aliases": [
          "yr2"
        ],
        "use_name": "year2",
        "row_ignore_symbol": [
          "\\I:",
          "*"
        ],
        "query_field": false,
        "inherit_above": false,
        "remove_first_row_if_absent": false,
        "remove_any_row_if_absent": false
      }
    ]
  },
  {
    "tag_name": "tfm_psets",
    "tag_allowed_in": [
      "setrules"
    ],
    "valid_fields": [
      {
        "name": "and_or_negative_dimension",
        "aliases": [
          "t_neg_andor"
        ],
        "use_name": "and_or_negative_dimension",
        "row_ignore_symbol": [],
        "query_field": false,
        "inherit_above": false,
        "remove_first_row_if_absent": false,
        "remove_any_row_if_absent": false
      },
      {
        "name": "and_or_negative_for_sets",
        "aliases": [
          "t_neg_andor_forsets"
        ],
        "use_name": "and_or_negative_for_sets",
        "row_ignore_symbol": [],
        "query_field": false,
        "inherit_above": false,
        "remove_first_row_if_absent": false,
        "remove_any_row_if_absent": false
      },
      {
        "name": "and_or_positive_dimension",
        "aliases": [
          "t_pos_andor"
        ],
        "use_name": "and_or_positive_dimension",
        "row_ignore_symbol": [],
        "query_field": false,
        "inherit_above": false,
        "remove_first_row_if_absent": false,
        "remove_any_row_if_absent": false
      },
      {
        "name": "and_or_positive_for_sets",
        "aliases": [
          "t_pos_andor_forsets"
        ],
        "use_name": "and_or_positive_for_sets",
        "row_ignore_symbol": [],
        "query_field": false,
        "inherit_above": false,
        "remove_first_row_if_absent": false,
        "remove_any_row_if_absent": false
      },
      {
        "name": "comment",
        "aliases": [
          "comments"
        ],
        "use_name": "comment",
        "row_ignore_symbol": [],
        "query_field": false,
        "inherit_above": false,
        "remove_first_row_if_absent": false,
        "remove_any_row_if_absent": false
      },
      {
        "name": "description",
        "aliases": [
          "pset_pd"
        ],
        "use_name": "pset_pd",
        "row_ignore_symbol": [],
        "query_field": false,
        "inherit_above": false,
        "remove_first_row_if_absent": false,
        "remove_any_row_if_absent": false
      },
      {
        "name": "dimension_name",
        "aliases": [],
        "use_name": "dimension_name",
        "row_ignore_symbol": [],
        "query_field": false,
        "inherit_above": false,
        "remove_first_row_if_absent": false,
        "remove_any_row_if_absent": false
      },
      {
        "name": "dimension_set_name",
        "aliases": [
          "pset_set"
        ],
        "use_name": "pset_set",
        "row_ignore_symbol": [],
        "query_field": false,
        "inherit_above": false,
        "remove_first_row_if_absent": false,
        "remove_any_row_if_absent": false
      },
      {
        "name": "input_commodity",
        "aliases": [
          "pset_ci"
        ],
        "use_name": "pset_ci",
        "row_ignore_symbol": [],
        "query_field": false,
        "inherit_above": false,
        "remove_first_row_if_absent": false,
        "remove_any_row_if_absent": false
      },
      {
        "name": "name",
        "aliases": [
          "pset_pn"
        ],
        "use_name": "pset_pn",
        "row_ignore_symbol": [],
        "query_field": false,
        "inherit_above": false,
        "remove_first_row_if_absent": false,
        "remove_any_row_if_absent": false
      },
      {
        "name": "outout_commodity",
        "aliases": [
          "pset_co"
        ],
        "use_name": "pset_co",
        "row_ignore_symbol": [],
        "query_field": false,
        "inherit_above": false,
        "remove_first_row_if_absent": false,
        "remove_any_row_if_absent": false
      },
      {
        "name": "set_description",
        "aliases": [
          "setdesc",
          "set_desc"
        ],
        "use_name": "set_description",
        "row_ignore_symbol": [],
        "query_field": false,
        "inherit_above": false,
        "remove_first_row_if_absent": false,
        "remove_any_row_if_absent": false
      },
      {
        "name": "set_name",
        "aliases": [
          "setname"
        ],
        "use_name": "set_name",
        "row_ignore_symbol": [
          "\\I:",
          "*"
        ],
        "query_field": false,
        "inherit_above": false,
        "remove_first_row_if_absent": false,
        "remove_any_row_if_absent": false
      }
    ]
  },
  {
    "tag_name": "tfm_topdins",
    "tag_allowed_in": [
      "BY_Trans",
      "SR_Trans",
      "SysSettings",
      "RegScen",
      "TradeScen"
    ],
    "valid_fields": [
      {
        "name": "cset_cn",
        "aliases": [
          "commodity",
          "commname",
          "comm_name",
          "cset:cn",
          "cset: cn"
        ],
        "use_name": "cset_cn",
        "row_ignore_symbol": [
          "\\I:"
        ],
        "query_field": false,
        "inherit_above": false,
        "remove_first_row_if_absent": false,
        "remove_any_row_if_absent": false
      },
      {
        "name": "pset_pn",
        "aliases": [
          "process",
          "techname",
          "tech_name",
          "pset:pn",
          "pset: pn"
        ],
        "use_name": "pset_pn",
        "row_ignore_symbol": [
          "\\I:"
        ],
        "query_field": false,
        "inherit_above": false,
        "remove_first_row_if_absent": false,
        "remove_any_row_if_absent": false
      },
      {
        "name": "region",
        "aliases": [],
        "use_name": "region",
        "row_ignore_symbol": [
          "\\I:",
          "*"
        ],
        "query_field": false,
        "inherit_above": false,
        "remove_first_row_if_absent": false,
        "remove_any_row_if_absent": false
      },
      {
        "name": "value",
        "aliases": [
          "valfield",
          "val_field",
          "allregions",
          "io"
        ],
        "use_name": "allregions",
        "row_ignore_symbol": [
          "\\I:"
        ],
        "query_field": false,
        "inherit_above": false,
        "remove_first_row_if_absent": false,
        "remove_any_row_if_absent": false
      }
    ]
  },
  {
    "tag_name": "tfm_topins",
    "tag_allowed_in": [
      "BY_Trans",
      "SR_Trans",
      "SysSettings",
      "RegScen",
      "TradeScen"
    ],
    "valid_fields": [
      {
        "name": "c_neg_andor",
        "aliases": [],
        "use_name": "c_neg_andor",
        "row_ignore_symbol": [],
        "query_field": false,
        "inherit_above": false,
        "remove_first_row_if_absent": false,
        "remove_any_row_if_absent": false
      },
      {
        "name": "c_neg_andor_forsets",
        "aliases": [],
        "use_name": "c_neg_andor_forsets",
        "row_ignore_symbol": [],
        "query_field": false,
        "inherit_above": false,
        "remove_first_row_if_absent": false,
        "remove_any_row_if_absent": false
      },
      {
        "name": "c_pos_andor",
        "aliases": [],
        "use_name": "c_pos_andor",
        "row_ignore_symbol": [],
        "query_field": false,
        "inherit_above": false,
        "remove_first_row_if_absent": false,
        "remove_any_row_if_absent": false
      },
      {
        "name": "c_pos_andor_forsets",
        "aliases": [],
        "use_name": "c_pos_andor_forsets",
        "row_ignore_symbol": [],
        "query_field": false,
        "inherit_above": false,
        "remove_first_row_if_absent": false,
        "remove_any_row_if_absent": false
      },
      {
        "name": "cset_cd",
        "aliases": [
          "cset:cd",
          "cset: cd"
        ],
        "use_name": "cset_cd",
        "row_ignore_symbol": [
          "\\I:"
        ],
        "query_field": false,
        "inherit_above": false,
        "remove_first_row_if_absent": false,
        "remove_any_row_if_absent": false
      },
      {
        "name": "cset_cn",
        "aliases": [
          "commodity",
          "commname",
          "comm_name",
          "cset:cn",
          "cset: cn"
        ],
        "use_name": "cset_cn",
        "row_ignore_symbol": [
          "\\I:"
        ],
        "query_field": false,
        "inherit_above": false,
        "remove_first_row_if_absent": false,
        "remove_any_row_if_absent": false
      },
      {
        "name": "cset_set",
        "aliases": [
          "cset:set",
          "cset: set"
        ],
        "use_name": "cset_set",
        "row_ignore_symbol": [
          "\\I:"
        ],
        "query_field": false,
        "inherit_above": false,
        "remove_first_row_if_absent": false,
        "remove_any_row_if_absent": false
      },
      {
        "name": "pset_ci",
        "aliases": [
          "pset:ci",
          "pset: ci"
        ],
        "use_name": "pset_ci",
        "row_ignore_symbol": [
          "\\I:"
        ],
        "query_field": false,
        "inherit_above": false,
        "remove_first_row_if_absent": false,
        "remove_any_row_if_absent": false
      },
      {
        "name": "pset_co",
        "aliases": [
          "pset:co",
          "pset: co"
        ],
        "use_name": "pset_co",
        "row_ignore_symbol": [
          "\\I:"
        ],
        "query_field": false,
        "inherit_above": false,
        "remove_first_row_if_absent": false,
        "remove_any_row_if_absent": false
      },
      {
        "name": "pset_pd",
        "aliases": [
          "pset:pd",
          "pset: pd"
        ],
        "use_name": "pset_pd",
        "row_ignore_symbol": [
          "\\I:"
        ],
        "query_field": false,
        "inherit_above": false,
        "remove_first_row_if_absent": false,
        "remove_any_row_if_absent": false
      },
      {
        "name": "pset_pn",
        "aliases": [
          "process",
          "techname",
          "tech_name",
          "pset:pn",
          "pset: pn"
        ],
        "use_name": "pset_pn",
        "row_ignore_symbol": [
          "\\I:"
        ],
        "query_field": false,
        "inherit_above": false,
        "remove_first_row_if_absent": false,
        "remove_any_row_if_absent": false
      },
      {
        "name": "pset_set",
        "aliases": [
          "pset:set",
          "pset: set"
        ],
        "use_name": "pset_set",
        "row_ignore_symbol": [
          "\\I:"
        ],
        "query_field": false,
        "inherit_above": false,
        "remove_first_row_if_absent": false,
        "remove_any_row_if_absent": false
      },
      {
        "name": "region",
        "aliases": [],
        "use_name": "region",
        "row_ignore_symbol": [
          "\\I:"
        ],
        "query_field": false,
        "inherit_above": false,
        "remove_first_row_if_absent": false,
        "remove_any_row_if_absent": false
      },
      {
        "name": "t_neg_andor",
        "aliases": [],
        "use_name": "t_neg_andor",
        "row_ignore_symbol": [],
        "query_field": false,
        "inherit_above": false,
        "remove_first_row_if_absent": false,
        "remove_any_row_if_absent": false
      },
      {
        "name": "t_neg_andor_forsets",
        "aliases": [],
        "use_name": "t_neg_andor_forsets",
        "row_ignore_symbol": [],
        "query_field": false,
        "inherit_above": false,
        "remove_first_row_if_absent": false,
        "remove_any_row_if_absent": false
      },
      {
        "name": "t_pos_andor",
        "aliases": [],
        "use_name": "t_pos_andor",
        "row_ignore_symbol": [],
        "query_field": false,
        "inherit_above": false,
        "remove_first_row_if_absent": false,
        "remove_any_row_if_absent": false
      },
      {
        "name": "t_pos_andor_forsets",
        "aliases": [],
        "use_name": "t_pos_andor_forsets",
        "row_ignore_symbol": [],
        "query_field": false,
        "inherit_above": false,
        "remove_first_row_if_absent": false,
        "remove_any_row_if_absent": false
      },
      {
        "name": "value",
        "aliases": [
          "valfield",
          "val_field",
          "allregions",
          "io"
        ],
        "use_name": "allregions",
        "row_ignore_symbol": [
          "\\I:"
        ],
        "query_field": false,
        "inherit_above": false,
        "remove_first_row_if_absent": false,
        "remove_any_row_if_absent": false
      }
    ]
  },
  {
    "tag_name": "tfm_upd",
    "tag_allowed_in": [
      "BY_Trans",
      "SR_Trans",
      "SysSettings",
      "RegScen",
      "TradeScen"
    ],
    "valid_fields": [
      {
        "name": "attrib_cond",
        "aliases": [
          "attribute_condition"
        ],
        "use_name": "attrib_cond",
        "row_ignore_symbol": [
          "\\I:",
          "*"
        ],
        "query_field": false,
        "inherit_above": false,
        "remove_first_row_if_absent": false,
        "remove_any_row_if_absent": false
      },
      {
        "name": "attribute",
        "aliases": [],
        "use_name": "attribute",
        "row_ignore_symbol": [
          "\\I:",
          "*"
        ],
        "query_field": false,
        "inherit_above": false,
        "remove_first_row_if_absent": false,
        "remove_any_row_if_absent": false
      },
      {
        "name": "avc_limtype",
        "aliases": [
          "avc_lim_type"
        ],
        "use_name": "avc_limtype",
        "row_ignore_symbol": [
          "\\I:",
          "*"
        ],
        "query_field": false,
        "inherit_above": false,
        "remove_first_row_if_absent": false,
        "remove_any_row_if_absent": false
      },
      {
        "name": "avc_timeslice",
        "aliases": [
          "avc_time_slice"
        ],
        "use_name": "avc_timeslice",
        "row_ignore_symbol": [
          "\\I:",
          "*"
        ],
        "query_field": false,
        "inherit_above": false,
        "remove_first_row_if_absent": false,
        "remove_any_row_if_absent": false
      },
      {
        "name": "avc_year",
        "aliases": [],
        "use_name": "avc_year",
        "row_ignore_symbol": [
          "\\I:",
          "*"
        ],
        "query_field": false,
        "inherit_above": false,
        "remove_first_row_if_absent": false,
        "remove_any_row_if_absent": false
      },
      {
        "name": "c_neg_andor",
        "aliases": [],
        "use_name": "c_neg_andor",
        "row_ignore_symbol": [],
        "query_field": false,
        "inherit_above": false,
        "remove_first_row_if_absent": false,
        "remove_any_row_if_absent": false
      },
      {
        "name": "c_neg_andor_forsets",
        "aliases": [],
        "use_name": "c_neg_andor_forsets",
        "row_ignore_symbol": [],
        "query_field": false,
        "inherit_above": false,
        "remove_first_row_if_absent": false,
        "remove_any_row_if_absent": false
      },
      {
        "name": "c_pos_andor",
        "aliases": [],
        "use_name": "c_pos_andor",
        "row_ignore_symbol": [],
        "query_field": false,
        "inherit_above": false,
        "remove_first_row_if_absent": false,
        "remove_any_row_if_absent": false
      },
      {
        "name": "c_pos_andor_forsets",
        "aliases": [],
        "use_name": "c_pos_andor_forsets",
        "row_ignore_symbol": [],
        "query_field": false,
        "inherit_above": false,
        "remove_first_row_if_absent": false,
        "remove_any_row_if_absent": false
      },
      {
        "name": "cset_cd",
        "aliases": [
          "cset:cd",
          "cset: cd"
        ],
        "use_name": "cset_cd",
        "row_ignore_symbol": [
          "\\I:"
        ],
        "query_field": true,
        "inherit_above": false,
        "remove_first_row_if_absent": false,
        "remove_any_row_if_absent": false
      },
      {
        "name": "cset_cn",
        "aliases": [
          "commodity",
          "commname",
          "comm_name",
          "cset:cn",
          "cset: cn"
        ],
        "use_name": "cset_cn",
        "row_ignore_symbol": [
          "\\I:"
        ],
        "query_field": true,
        "inherit_above": false,
        "remove_first_row_if_absent": false,
        "remove_any_row_if_absent": false
      },
      {
        "name": "cset_set",
        "aliases": [
          "cset:set",
          "cset: set"
        ],
        "use_name": "cset_set",
        "row_ignore_symbol": [
          "\\I:"
        ],
        "query_field": true,
        "inherit_above": false,
        "remove_first_row_if_absent": false,
        "remove_any_row_if_absent": false
      },
      {
        "name": "curr",
        "aliases": [
          "currency"
        ],
        "use_name": "currency",
        "row_ignore_symbol": [
          "\\I:",
          "*"
        ],
        "query_field": false,
        "inherit_above": false,
        "remove_first_row_if_absent": false,
        "remove_any_row_if_absent": false
      },
      {
        "name": "limtype",
        "aliases": [
          "lim_type",
          "bd"
        ],
        "use_name": "limtype",
        "row_ignore_symbol": [
          "\\I:",
          "*"
        ],
        "query_field": false,
        "inherit_above": false,
        "remove_first_row_if_absent": false,
        "remove_any_row_if_absent": false
      },
      {
        "name": "other_indexes",
        "aliases": [
          "other_ind",
          "oth_ind"
        ],
        "use_name": "other_indexes",
        "row_ignore_symbol": [
          "\\I:",
          "*"
        ],
        "query_field": false,
        "inherit_above": false,
        "remove_first_row_if_absent": false,
        "remove_any_row_if_absent": false
      },
      {
        "name": "pset_ci",
        "aliases": [
          "pset:ci",
          "pset: ci"
        ],
        "use_name": "pset_ci",
        "row_ignore_symbol": [
          "\\I:"
        ],
        "query_field": true,
        "inherit_above": false,
        "remove_first_row_if_absent": false,
        "remove_any_row_if_absent": false
      },
      {
        "name": "pset_co",
        "aliases": [
          "pset:co",
          "pset: co"
        ],
        "use_name": "pset_co",
        "row_ignore_symbol": [
          "\\I:"
        ],
        "query_field": true,
        "inherit_above": false,
        "remove_first_row_if_absent": false,
        "remove_any_row_if_absent": false
      },
      {
        "name": "pset_pd",
        "aliases": [
          "pset:pd",
          "pset: pd"
        ],
        "use_name": "pset_pd",
        "row_ignore_symbol": [
          "\\I:"
        ],
        "query_field": true,
        "inherit_above": false,
        "remove_first_row_if_absent": false,
        "remove_any_row_if_absent": false
      },
      {
        "name": "pset_pn",
        "aliases": [
          "process",
          "techname",
          "tech_name",
          "pset:pn",
          "pset: pn"
        ],
        "use_name": "pset_pn",
        "row_ignore_symbol": [
          "\\I:"
        ],
        "query_field": true,
        "inherit_above": false,
        "remove_first_row_if_absent": false,
        "remove_any_row_if_absent": false
      },
      {
        "name": "pset_set",
        "aliases": [
          "pset:set",
          "pset: set"
        ],
        "use_name": "pset_set",
        "row_ignore_symbol": [
          "\\I:"
        ],
        "query_field": true,
        "inherit_above": false,
        "remove_first_row_if_absent": false,
        "remove_any_row_if_absent": false
      },
      {
        "name": "region",
        "aliases": [],
        "use_name": "region",
        "row_ignore_symbol": [
          "\\I:",
          "*"
        ],
        "query_field": false,
        "inherit_above": false,
        "remove_first_row_if_absent": false,
        "remove_any_row_if_absent": false
      },
      {
        "name": "side",
        "aliases": [],
        "use_name": "side",
        "row_ignore_symbol": [],
        "query_field": false,
        "inherit_above": false,
        "remove_first_row_if_absent": false,
        "remove_any_row_if_absent": false
      },
      {
        "name": "sourcescen",
        "aliases": [],
        "use_name": "sourcescen",
        "row_ignore_symbol": [
          "\\I:"
        ],
        "query_field": true,
        "inherit_above": false,
        "remove_first_row_if_absent": false,
        "remove_any_row_if_absent": false
      },
      {
        "name": "sow",
        "aliases": [],
        "use_name": "sow",
        "row_ignore_symbol": [
          "\\I:",
          "*"
        ],
        "query_field": false,
        "inherit_above": false,
        "remove_first_row_if_absent": false,
        "remove_any_row_if_absent": false
      },
      {
        "name": "stage",
        "aliases": [],
        "use_name": "stage",
        "row_ignore_symbol": [
          "\\I:",
          "*"
        ],
        "query_field": false,
        "inherit_above": false,
        "remove_first_row_if_absent": false,
        "remove_any_row_if_absent": false
      },
      {
        "name": "t_neg_andor",
        "aliases": [],
        "use_name": "t_neg_andor",
        "row_ignore_symbol": [],
        "query_field": false,
        "inherit_above": false,
        "remove_first_row_if_absent": false,
        "remove_any_row_if_absent": false
      },
      {
        "name": "t_neg_andor_forsets",
        "aliases": [],
        "use_name": "t_neg_andor_forsets",
        "row_ignore_symbol": [],
        "query_field": false,
        "inherit_above": false,
        "remove_first_row_if_absent": false,
        "remove_any_row_if_absent": false
      },
      {
        "name": "t_pos_andor",
        "aliases": [],
        "use_name": "t_pos_andor",
        "row_ignore_symbol": [],
        "query_field": false,
        "inherit_above": false,
        "remove_first_row_if_absent": false,
        "remove_any_row_if_absent": false
      },
      {
        "name": "t_pos_andor_forsets",
        "aliases": [],
        "use_name": "t_pos_andor_forsets",
        "row_ignore_symbol": [],
        "query_field": false,
        "inherit_above": false,
        "remove_first_row_if_absent": false,
        "remove_any_row_if_absent": false
      },
      {
        "name": "timeslice",
        "aliases": [
          "time_slice",
          "ts"
        ],
        "use_name": "timeslice",
        "row_ignore_symbol": [
          "\\I:",
          "*"
        ],
        "query_field": false,
        "inherit_above": false,
        "remove_first_row_if_absent": false,
        "remove_any_row_if_absent": false
      },
      {
        "name": "top_check",
        "aliases": [
          "top_chk"
        ],
        "use_name": "top_check",
        "row_ignore_symbol": [],
        "query_field": false,
        "inherit_above": false,
        "remove_first_row_if_absent": false,
        "remove_any_row_if_absent": false
      },
      {
        "name": "uc_n",
        "aliases": [
          "user_constraint"
        ],
        "use_name": "uc_n",
        "row_ignore_symbol": [
          "\\I:",
          "*"
        ],
        "query_field": false,
        "inherit_above": false,
        "remove_first_row_if_absent": false,
        "remove_any_row_if_absent": false
      },
      {
        "name": "val_cond",
        "aliases": [
          "value_condition"
        ],
        "use_name": "val_cond",
        "row_ignore_symbol": [
          "\\I:",
          "*"
        ],
        "query_field": false,
        "inherit_above": false,
        "remove_first_row_if_absent": false,
        "remove_any_row_if_absent": false
      },
      {
        "name": "value",
        "aliases": [
          "valfield",
          "val_field",
          "allregions"
        ],
        "use_name": "allregions",
        "row_ignore_symbol": [
          "\\I:"
        ],
        "query_field": false,
        "inherit_above": false,
        "remove_first_row_if_absent": false,
        "remove_any_row_if_absent": false
      },
      {
        "name": "year",
        "aliases": [
          "yr"
        ],
        "use_name": "year",
        "row_ignore_symbol": [
          "\\I:",
          "*"
        ],
        "query_field": false,
        "inherit_above": false,
        "remove_first_row_if_absent": false,
        "remove_any_row_if_absent": false
      }
    ]
  },
  {
    "tag_name": "tfm_upd-at",
    "tag_allowed_in": [
      "BY_Trans",
      "SR_Trans",
      "SysSettings",
      "RegScen",
      "TradeScen"
    ],
    "base_tag": "tfm_upd",
    "mod_type": "at"
  },
  {
    "tag_name": "tfm_upd-ts",
    "tag_allowed_in": [
      "BY_Trans",
      "SR_Trans",
      "SysSettings",
      "RegScen",
      "TradeScen"
    ],
    "base_tag": "tfm_upd",
    "mod_type": "ts"
  },
  {
    "tag_name": "timeperiods",
    "tag_allowed_in": [
      "SysSettings"
    ]
  },
  {
    "tag_name": "tradelinks_dins",
    "tag_allowed_in": [
      "TradeScen"
    ],
    "valid_fields": [
      {
        "name": "reg1",
        "aliases": [],
        "use_name": "reg1",
        "row_ignore_symbol": [
          "\\I:",
          "*"
        ],
        "query_field": false,
        "inherit_above": false,
        "remove_first_row_if_absent": false,
        "remove_any_row_if_absent": false
      },
      {
        "name": "reg2",
        "aliases": [],
        "use_name": "reg2",
        "row_ignore_symbol": [
          "\\I:",
          "*"
        ],
        "query_field": false,
        "inherit_above": false,
        "remove_first_row_if_absent": false,
        "remove_any_row_if_absent": false
      },
      {
        "name": "comm",
        "aliases": [],
        "use_name": "comm",
        "row_ignore_symbol": [
          "\\I:",
          "*"
        ],
        "query_field": false,
        "inherit_above": false,
        "remove_first_row_if_absent": false,
        "remove_any_row_if_absent": false
      },
      {
        "name": "comm1",
        "aliases": [],
        "use_name": "comm1",
        "row_ignore_symbol": [
          "\\I:",
          "*"
        ],
        "query_field": false,
        "inherit_above": false,
        "remove_first_row_if_absent": false,
        "remove_any_row_if_absent": false
      },
      {
        "name": "comm2",
        "aliases": [],
        "use_name": "comm2",
        "row_ignore_symbol": [
          "\\I:",
          "*"
        ],
        "query_field": false,
        "inherit_above": false,
        "remove_first_row_if_absent": false,
        "remove_any_row_if_absent": false
      },
      {
        "name": "tech",
        "aliases": [],
        "use_name": "process",
        "row_ignore_symbol": [
          "\\I:",
          "*"
        ],
        "query_field": false,
        "inherit_above": false,
        "remove_first_row_if_absent": false,
        "remove_any_row_if_absent": false
      },
      {
        "name": "tradelink",
        "aliases": [],
        "use_name": "tradelink",
        "row_ignore_symbol": [
          "\\I:",
          "*"
        ],
        "query_field": false,
        "inherit_above": false,
        "remove_first_row_if_absent": false,
        "remove_any_row_if_absent": false
      }
    ]
  },
  {
    "tag_name": "uc_t",
    "tag_allowed_in": [
      "SysSettings",
      "RegScen"
    ],
    "valid_fields": [
      {
        "name": "attrib_cond",
        "aliases": [
          "attribute_condition"
        ],
        "use_name": "attrib_cond",
        "row_ignore_symbol": [
          "\\I:",
          "*"
        ],
        "query_field": false,
        "inherit_above": false,
        "remove_first_row_if_absent": false,
        "remove_any_row_if_absent": false
      },
      {
        "name": "attribute",
        "aliases": [
          "prmtr",
          "parameter"
        ],
        "use_name": "attribute",
        "row_ignore_symbol": [
          "\\I:",
          "*"
        ],
        "query_field": false,
        "inherit_above": false,
        "remove_first_row_if_absent": false,
        "remove_any_row_if_absent": false
      },
      {
        "name": "avc_limtype",
        "aliases": [
          "avc_lim_type"
        ],
        "use_name": "avc_limtype",
        "row_ignore_symbol": [
          "\\I:",
          "*"
        ],
        "query_field": false,
        "inherit_above": false,
        "remove_first_row_if_absent": false,
        "remove_any_row_if_absent": false
      },
      {
        "name": "avc_timeslice",
        "aliases": [
          "avc_time_slice"
        ],
        "use_name": "avc_timeslice",
        "row_ignore_symbol": [
          "\\I:",
          "*"
        ],
        "query_field": false,
        "inherit_above": false,
        "remove_first_row_if_absent": false,
        "remove_any_row_if_absent": false
      },
      {
        "name": "avc_year",
        "aliases": [],
        "use_name": "avc_year",
        "row_ignore_symbol": [
          "\\I:",
          "*"
        ],
        "query_field": false,
        "inherit_above": false,
        "remove_first_row_if_absent": false,
        "remove_any_row_if_absent": false
      },
      {
        "name": "c_neg_andor",
        "aliases": [],
        "use_name": "c_neg_andor",
        "row_ignore_symbol": [],
        "query_field": false,
        "inherit_above": false,
        "remove_first_row_if_absent": false,
        "remove_any_row_if_absent": false
      },
      {
        "name": "c_neg_andor_forsets",
        "aliases": [],
        "use_name": "c_neg_andor_forsets",
        "row_ignore_symbol": [],
        "query_field": false,
        "inherit_above": false,
        "remove_first_row_if_absent": false,
        "remove_any_row_if_absent": false
      },
      {
        "name": "c_pos_andor",
        "aliases": [],
        "use_name": "c_pos_andor",
        "row_ignore_symbol": [],
        "query_field": false,
        "inherit_above": false,
        "remove_first_row_if_absent": false,
        "remove_any_row_if_absent": false
      },
      {
        "name": "c_pos_andor_forsets",
        "aliases": [],
        "use_name": "c_pos_andor_forsets",
        "row_ignore_symbol": [],
        "query_field": false,
        "inherit_above": false,
        "remove_first_row_if_absent": false,
        "remove_any_row_if_absent": false
      },
      {
        "name": "cset_cd",
        "aliases": [
          "cset:cd",
          "cset: cd"
        ],
        "use_name": "cset_cd",
        "row_ignore_symbol": [
          "\\I:"
        ],
        "query_field": true,
        "inherit_above": false,
        "remove_first_row_if_absent": false,
        "remove_any_row_if_absent": false
      },
      {
        "name": "cset_cn",
        "aliases": [
          "commodity",
          "commname",
          "comm_name",
          "cset:cn",
          "cset: cn"
        ],
        "use_name": "cset_cn",
        "row_ignore_symbol": [
          "\\I:"
        ],
        "query_field": true,
        "inherit_above": false,
        "remove_first_row_if_absent": false,
        "remove_any_row_if_absent": false
      },
      {
        "name": "cset_set",
        "aliases": [
          "cset:set",
          "cset: set"
        ],
        "use_name": "cset_set",
        "row_ignore_symbol": [
          "\\I:"
        ],
        "query_field": true,
        "inherit_above": false,
        "remove_first_row_if_absent": false,
        "remove_any_row_if_absent": false
      },
      {
        "name": "currency",
        "aliases": [
          "curr"
        ],
        "use_name": "currency",
        "row_ignore_symbol": [
          "\\I:",
          "*"
        ],
        "query_field": false,
        "inherit_above": false,
        "remove_first_row_if_absent": false,
        "remove_any_row_if_absent": false
      },
      {
        "name": "limtype",
        "aliases": [
          "lim_type",
          "bd"
        ],
        "use_name": "limtype",
        "row_ignore_symbol": [
          "\\I:",
          "*"
        ],
        "query_field": false,
        "inherit_above": false,
        "remove_first_row_if_absent": false,
        "remove_any_row_if_absent": false
      },
      {
        "name": "other_indexes",
        "aliases": [
          "other_ind",
          "oth_ind"
        ],
        "use_name": "other_indexes",
        "row_ignore_symbol": [
          "\\I:",
          "*"
        ],
        "query_field": false,
        "inherit_above": false,
        "remove_first_row_if_absent": false,
        "remove_any_row_if_absent": false
      },
      {
        "name": "pset_ci",
        "aliases": [
          "pset:ci",
          "pset: ci"
        ],
        "use_name": "pset_ci",
        "row_ignore_symbol": [
          "\\I:"
        ],
        "query_field": true,
        "inherit_above": false,
        "remove_first_row_if_absent": false,
        "remove_any_row_if_absent": false
      },
      {
        "name": "pset_co",
        "aliases": [
          "pset:co",
          "pset: co"
        ],
        "use_name": "pset_co",
        "row_ignore_symbol": [
          "\\I:"
        ],
        "query_field": true,
        "inherit_above": false,
        "remove_first_row_if_absent": false,
        "remove_any_row_if_absent": false
      },
      {
        "name": "pset_pd",
        "aliases": [
          "pset:pd",
          "pset: pd"
        ],
        "use_name": "pset_pd",
        "row_ignore_symbol": [
          "\\I:"
        ],
        "query_field": true,
        "inherit_above": false,
        "remove_first_row_if_absent": false,
        "remove_any_row_if_absent": false
      },
      {
        "name": "pset_pn",
        "aliases": [
          "process",
          "techname",
          "tech_name",
          "pset:pn",
          "pset: pn"
        ],
        "use_name": "pset_pn",
        "row_ignore_symbol": [
          "\\I:"
        ],
        "query_field": true,
        "inherit_above": false,
        "remove_first_row_if_absent": false,
        "remove_any_row_if_absent": false
      },
      {
        "name": "pset_set",
        "aliases": [
          "pset:set",
          "pset: set"
        ],
        "use_name": "pset_set",
        "row_ignore_symbol": [
          "\\I:"
        ],
        "query_field": true,
        "inherit_above": false,
        "remove_first_row_if_absent": false,
        "remove_any_row_if_absent": false
      },
      {
        "name": "region",
        "aliases": [],
        "use_name": "region",
        "row_ignore_symbol": [
          "\\I:"
        ],
        "query_field": false,
        "inherit_above": false,
        "remove_first_row_if_absent": false,
        "remove_any_row_if_absent": false
      },
      {
        "name": "side",
        "aliases": [],
        "use_name": "side",
        "row_ignore_symbol": [],
        "query_field": false,
        "inherit_above": false,
        "remove_first_row_if_absent": false,
        "remove_any_row_if_absent": false
      },
      {
        "name": "sow",
        "aliases": [],
        "use_name": "sow",
        "row_ignore_symbol": [
          "\\I:",
          "*"
        ],
        "query_field": false,
        "inherit_above": false,
        "remove_first_row_if_absent": false,
        "remove_any_row_if_absent": false
      },
      {
        "name": "stage",
        "aliases": [],
        "use_name": "stage",
        "row_ignore_symbol": [
          "\\I:",
          "*"
        ],
        "query_field": false,
        "inherit_above": false,
        "remove_first_row_if_absent": false,
        "remove_any_row_if_absent": false
      },
      {
        "name": "t_neg_andor",
        "aliases": [],
        "use_name": "t_neg_andor",
        "row_ignore_symbol": [],
        "query_field": false,
        "inherit_above": false,
        "remove_first_row_if_absent": false,
        "remove_any_row_if_absent": false
      },
      {
        "name": "t_neg_andor_forsets",
        "aliases": [],
        "use_name": "t_neg_andor_forsets",
        "row_ignore_symbol": [],
        "query_field": false,
        "inherit_above": false,
        "remove_first_row_if_absent": false,
        "remove_any_row_if_absent": false
      },
      {
        "name": "t_pos_andor",
        "aliases": [],
        "use_name": "t_pos_andor",
        "row_ignore_symbol": [],
        "query_field": false,
        "inherit_above": false,
        "remove_first_row_if_absent": false,
        "remove_any_row_if_absent": false
      },
      {
        "name": "t_pos_andor_forsets",
        "aliases": [],
        "use_name": "t_pos_andor_forsets",
        "row_ignore_symbol": [],
        "query_field": false,
        "inherit_above": false,
        "remove_first_row_if_absent": false,
        "remove_any_row_if_absent": false
      },
      {
        "name": "timeslice",
        "aliases": [
          "time_slice",
          "ts"
        ],
        "use_name": "timeslice",
        "row_ignore_symbol": [
          "\\I:",
          "*"
        ],
        "query_field": false,
        "inherit_above": false,
        "remove_first_row_if_absent": false,
        "remove_any_row_if_absent": false
      },
      {
        "name": "top_check",
        "aliases": [
          "top_chk"
        ],
        "use_name": "top_check",
        "row_ignore_symbol": [],
        "query_field": false,
        "inherit_above": false,
        "remove_first_row_if_absent": false,
        "remove_any_row_if_absent": false
      },
      {
        "name": "uc_attr",
        "aliases": [
          "uc-attr",
          "ucattr"
        ],
        "use_name": "uc_attr",
        "row_ignore_symbol": [
          "\\I:",
          "*"
        ],
        "query_field": false,
        "inherit_above": false,
        "remove_first_row_if_absent": false,
        "remove_any_row_if_absent": false
      },
      {
        "name": "uc_desc",
        "aliases": [
          "description",
          "uc_description"
        ],
        "use_name": "description",
        "row_ignore_symbol": [
          "\\I:",
          "*"
        ],
        "query_field": false,
        "inherit_above": false,
        "remove_first_row_if_absent": false,
        "remove_any_row_if_absent": false
      },
      {
        "name": "uc_n",
        "aliases": [
          "user_constraint"
        ],
        "use_name": "uc_n",
        "row_ignore_symbol": [
          "\\I:",
          "*"
        ],
        "query_field": false,
        "inherit_above": false,
        "remove_first_row_if_absent": true,
        "remove_any_row_if_absent": false
      },
      {
        "name": "val_cond",
        "aliases": [
          "value_condition"
        ],
        "use_name": "val_cond",
        "row_ignore_symbol": [
          "\\I:",
          "*"
        ],
        "query_field": false,
        "inherit_above": false,
        "remove_first_row_if_absent": false,
        "remove_any_row_if_absent": false
      },
      {
        "name": "value",
        "aliases": [
          "valfield",
          "val_field",
          "allregions"
        ],
        "use_name": "allregions",
        "row_ignore_symbol": [
          "\\I:"
        ],
        "query_field": false,
        "inherit_above": false,
        "remove_first_row_if_absent": false,
        "remove_any_row_if_absent": false
      },
      {
        "name": "year",
        "aliases": [
          "yr"
        ],
        "use_name": "year",
        "row_ignore_symbol": [
          "\\I:",
          "*"
        ],
        "query_field": false,
        "inherit_above": false,
        "remove_first_row_if_absent": false,
        "remove_any_row_if_absent": false
      }
    ]
  },
  {
    "tag_name": "unitconversion",
    "tag_allowed_in": [
      "SysSettings"
    ],
    "valid_fields": [
      {
        "name": "from_unit",
        "aliases": [],
        "use_name": "from_unit",
        "row_ignore_symbol": [
          "\\I:",
          "*"
        ],
        "query_field": false,
        "inherit_above": false,
        "remove_first_row_if_absent": false,
        "remove_any_row_if_absent": false
      },
      {
        "name": "multiplier",
        "aliases": [],
        "use_name": "multiplier",
        "row_ignore_symbol": [],
        "query_field": false,
        "inherit_above": false,
        "remove_first_row_if_absent": false,
        "remove_any_row_if_absent": false
      },
      {
        "name": "to_unit",
        "aliases": [],
        "use_name": "to_unit",
        "row_ignore_symbol": [
          "\\I:",
          "*"
        ],
        "query_field": false,
        "inherit_above": false,
        "remove_first_row_if_absent": false,
        "remove_any_row_if_absent": false
      }
    ]
  }
]<|MERGE_RESOLUTION|>--- conflicted
+++ resolved
@@ -547,15 +547,11 @@
         "row_ignore_symbol": [
           "\\I:",
           "*"
-<<<<<<< HEAD
-        ]
-=======
-        ],
-        "query_field": false,
-        "inherit_above": false,
-        "remove_first_row_if_absent": false,
-        "remove_any_row_if_absent": false
->>>>>>> 51d2540a
+        ],
+        "query_field": false,
+        "inherit_above": false,
+        "remove_first_row_if_absent": false,
+        "remove_any_row_if_absent": false
       },
       {
         "name": "sow",
