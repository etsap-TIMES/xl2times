import argparse
import os
import re
import shutil
import subprocess
import sys
import time
from collections import namedtuple
from concurrent.futures import ProcessPoolExecutor
from functools import partial
from os import path, symlink
from typing import Any, Tuple

import git
import pandas as pd
import yaml
from loguru import logger
from tabulate import tabulate

<<<<<<< HEAD
from dd_to_csv import main
from xl2times.__main__ import run, parse_args
from xl2times.utils import max_workers

# set global log level via env var.  Set to INFO if not already set.
if os.getenv("LOGURU_LEVEL") is None:
    os.environ["LOGURU_LEVEL"] = "INFO"

log_conf = {
    "handlers": [
        {
            "sink": sys.stdout,
            "diagnose": False,
            "format": "<green>{time:YYYY-MM-DD HH:mm:ss.SSS}</green> | <level>{level: <8}</level> : <level>{message}</level> (<cyan>{name}:{"
            'thread.name}:pid-{process}</cyan> "<cyan>{'
            'file.path}</cyan>:<cyan>{line}</cyan>")',
        },
        {
            "sink": "./xl2times.log",
            "enqueue": True,
            "mode": "a+",
            "level": "DEBUG",
            "colorize": False,
            "serialize": False,
            "diagnose": False,
            "rotation": "20 MB",
            "compression": "zip",
        },
    ],
}
logger.configure(**log_conf)
=======
from xl2times import utils
from xl2times.utils import max_workers

logger = utils.get_logger()
>>>>>>> 7632912b


def parse_result(output: str) -> Tuple[float, int, int]:
    # find pattern in multiline string
    m = re.findall(
<<<<<<< HEAD
        r"(\d+\.\d)\% of ground truth rows present in output \((\d+)/(\d+)\), (\d+) additional rows",
=======
        r"(\d+\.\d)% of ground truth rows present in output \((\d+)/(\d+)\), (\d+) additional rows",
>>>>>>> 7632912b
        output,
        flags=re.MULTILINE,
    )
    if not m or len(m) == 0:
<<<<<<< HEAD
        print(f"ERROR: could not parse output of run:\n{output}")
=======
        logger.error(f"could not parse output of run:\n{output}")
>>>>>>> 7632912b
        sys.exit(2)
    # return (accuracy, num_correct_rows, num_additional_rows)
    m = m[0]
    return (float(m[0]), int(m[1]), int(m[2]))


def run_gams_gdxdiff(
    benchmark: Any,
    times_folder: str,
    dd_folder: str,
    out_folder: str,
    verbose: bool = False,
) -> str:
    if "dd_files" not in benchmark:
        return "Error: dd_files not in benchmark"

    # Copy GAMS scaffolding
    scaffolding_folder = path.join(path.dirname(path.realpath(__file__)), "..", "xl2times", "gams_scaffold")
    shutil.copytree(scaffolding_folder, out_folder, dirs_exist_ok=True)
    # Create link to TIMES source
    if not path.exists(path.join(out_folder, "source")):
        symlink(times_folder, path.join(out_folder, "source"), True)

    # Run GAMS
    res = subprocess.run(
        ["gams", "runmodel"],
        cwd=out_folder,
        stdout=subprocess.PIPE,
        stderr=subprocess.STDOUT,
        text=True,
    )
    if res.returncode != 0:
        logger.info(res.stdout)
        logger.info(res.stderr if res.stderr is not None else "")
        logger.error(f"GAMS failed on {benchmark['name']}")
        sys.exit(3)
    if "error" in res.stdout.lower():
        logger.info(res.stdout)
        logger.error(f"GAMS errored on {benchmark['name']}")
        return "Error running GAMS"

    # Run GAMS on ground truth:
    shutil.copytree(scaffolding_folder, dd_folder, dirs_exist_ok=True)
    # Modify batinclude files according to benchmarks.yml's `dd_files`
    scenario_run = open(path.join(dd_folder, "scenario.run")).readlines()
    with open(path.join(dd_folder, "scenario.run"), "w") as f:
        for line in scenario_run:
            if line.strip() == "$BATINCLUDE output.dd":
                for file in benchmark["dd_files"]:
                    f.write(f"$BATINCLUDE {file}.dd\n")
                continue
            f.write(line)
    # Create link to TIMES source
    if not path.exists(path.join(dd_folder, "source")):
        symlink(times_folder, path.join(dd_folder, "source"), True)
    res = subprocess.run(
        ["gams", "runmodel"],
        cwd=dd_folder,
        stdout=subprocess.PIPE,
        stderr=subprocess.STDOUT,
        text=True,
    )
    if res.returncode != 0:
        logger.info(res.stdout)
        logger.info(res.stderr if res.stderr is not None else "")
        logger.error(f"GAMS failed on {benchmark['name']} ground truth")
        sys.exit(4)
    if "error" in res.stdout.lower():
        logger.info(res.stdout)
        logger.error(f"GAMS errored on {benchmark['name']}")
        return "Error running GAMS on ground truth"

    # Run gdxdiff to compare
    res = subprocess.run(
        [
            "gdxdiff",
            path.join(dd_folder, "scenario.gdx"),
            path.join(out_folder, "scenario.gdx"),
            path.join(out_folder, "diffile.gdx"),
            "Eps=0.000001",
        ],
        stdout=subprocess.PIPE,
        stderr=subprocess.STDOUT,
        text=True,
    )
    if verbose:
        logger.info(res.stdout)
        logger.info(res.stderr if res.stderr is not None else "")
    if res.returncode != 0:
        return f"Diff ({len(res.stdout.splitlines())})"

    return "OK"


def run_benchmark(
    benchmark: Any,
    benchmarks_folder: str,
    times_folder: str,
    run_gams: bool = False,
    skip_csv: bool = False,
    out_folder: str = "out",
    verbose: bool = False,
    debug: bool = False,
) -> Tuple[str, float, str, float, int, int]:
    xl_folder = path.join(benchmarks_folder, "xlsx", benchmark["input_folder"])
    dd_folder = path.join(benchmarks_folder, "dd", benchmark["dd_folder"])
    csv_folder = path.join(benchmarks_folder, "csv", benchmark["name"])
    out_folder = path.join(benchmarks_folder, out_folder, benchmark["name"])

    # First convert ground truth DD to csv
    if not skip_csv:
        shutil.rmtree(csv_folder, ignore_errors=True)
        if debug:
            res = subprocess.run(
                [
                    "python",
                    "utils/dd_to_csv.py",
                    dd_folder,
                    csv_folder,
                ],
                stdout=subprocess.PIPE,
                stderr=subprocess.STDOUT,
                text=True,
            )
            if res.returncode != 0:
                # Remove partial outputs
                shutil.rmtree(csv_folder, ignore_errors=True)
                logger.info(res.stdout)
                logger.error(f"dd_to_csv failed on {benchmark['name']}")
                sys.exit(5)
        else:
            # If debug option is set, run as a function call to allow stepping with a debugger.
            try:
                main([dd_folder, csv_folder])
            except Exception:
                logger.exception(f"dd_to_csv failed on {benchmark['name']}")
                shutil.rmtree(csv_folder, ignore_errors=True)
                sys.exit(5)

    elif not path.exists(csv_folder):
        logger.error(f"--skip_csv is true but {csv_folder} does not exist")
        sys.exit(6)

    # Then run the tool
    args = [
        "--output_dir",
        out_folder,
        "--ground_truth_dir",
        csv_folder,
    ]
    args += ["--dd"] if run_gams else []
    if "regions" in benchmark:
        args.extend(["--regions", benchmark["regions"]])
    if "inputs" in benchmark:
        args.extend((path.join(xl_folder, b) for b in benchmark["inputs"]))
    else:
        args.append(xl_folder)
    start = time.time()

    # Call the conversion function directly
    summary = run(parse_args(args))

    # pack the results into a namedtuple pretending to be a return value from a subprocess call (as above).
    res = namedtuple("stdout", ["stdout", "stderr", "returncode"])(summary, "", 0)

    runtime = time.time() - start

    if verbose:
        line = "-" * 80
        logger.info(f"\n{line}\n{benchmark['name']}\n{line}\n\n{res.stdout}")
        logger.info(res.stderr if res.stderr is not None else "")
    else:
        logger.info(".", end="", flush=True)

    if res.returncode != 0:
        logger.info(res.stdout)
        logger.error(f"tool failed on {benchmark['name']}")
        sys.exit(7)
    with open(path.join(out_folder, "stdout"), "w") as f:
        f.write(res.stdout)

    (accuracy, num_correct, num_additional) = parse_result(res.stdout)

    if run_gams:
        dd_res = run_gams_gdxdiff(benchmark, times_folder, dd_folder, out_folder)
    else:
        dd_res = "--"

    return (benchmark["name"], runtime, dd_res, accuracy, num_correct, num_additional)


def run_all_benchmarks(
    benchmarks_folder: str,
    benchmarks: list,
    times_folder: str,
    run_gams=False,
    skip_csv=False,
    skip_main=False,
    skip_regression=False,
    verbose=False,
    debug: bool = False,
):
    logger.info("Running benchmarks", end="", flush=True)
    headers = ["Benchmark", "Time (s)", "GDX Diff", "Accuracy", "Correct", "Additional"]
    run_a_benchmark = partial(
        run_benchmark,
        benchmarks_folder=benchmarks_folder,
        times_folder=times_folder,
        skip_csv=skip_csv,
        run_gams=run_gams,
        verbose=verbose,
        debug=debug,
    )

<<<<<<< HEAD
    if debug:
        # bypass process pool and call benchmarks directly if --debug is set.
        results = [run_a_benchmark(b) for b in benchmarks]
    else:
        with ProcessPoolExecutor(max_workers=max_workers) as executor:
            results = list(executor.map(run_a_benchmark, benchmarks))

    print("\n\n" + tabulate(results, headers, floatfmt=".1f") + "\n")
=======
    with ProcessPoolExecutor(max_workers=max_workers) as executor:
        results = list(executor.map(run_a_benchmark, benchmarks))
    logger.info("\n\n" + tabulate(results, headers, floatfmt=".1f") + "\n")
>>>>>>> 7632912b

    if skip_regression:
        logger.info("Skipping regression tests.")
        sys.exit(0)

    # The rest of this script checks regressions against main
    # so skip it if we're already on main
    repo = git.Repo(".")  # pyright: ignore
    origin = repo.remotes.origin if "origin" in repo.remotes else repo.remotes[0]  # don't assume remote is called 'origin'
    origin.fetch("main")
    if "main" not in repo.heads:
        repo.create_head("main", origin.refs.main).set_tracking_branch(origin.refs.main)
    try:
        mybranch = repo.active_branch
    except TypeError:  # If we're not on a branch (like on CI), create one:
        mybranch = repo.create_head("mybranch")

    if mybranch.name == "main":
        logger.info("Skipping regression tests as we're on main branch. Goodbye!")
        sys.exit(0)

    if skip_main:
        results_main = []
        for benchmark in benchmarks:
            with open(
                path.join(benchmarks_folder, "out-main", benchmark["name"], "stdout"),
                "r",
            ) as f:
                result = parse_result(f.readlines()[-1])
            # Use a fake runtime and GAMS result
            results_main.append((benchmark["name"], 999, "--", *result))
<<<<<<< HEAD
        print(f"Skipped running on main. Using results from {path.join(benchmarks_folder, 'out-main')}")
=======
        logger.info(
            f"Skipped running on main. Using results from {path.join(benchmarks_folder, 'out-main')}"
        )
>>>>>>> 7632912b

    else:
        if repo.is_dirty():
            logger.info(
                "Your working directory is not clean. Skipping regression tests."
            )
            sys.exit(8)

        # Re-run benchmarks on main - check it out and pull
        repo.heads.main.checkout()
<<<<<<< HEAD
        origin.pull("main")  # if main already exists, make sure it's up to date
        print("Running benchmarks on main", end="", flush=True)
=======
        logger.info("Running benchmarks on main", end="", flush=True)
>>>>>>> 7632912b
        run_a_benchmark = partial(
            run_benchmark,
            benchmarks_folder=benchmarks_folder,
            times_folder=times_folder,
            skip_csv=True,
            run_gams=run_gams,
            out_folder="out-main",
            verbose=verbose,
            debug=debug,
        )

        with ProcessPoolExecutor(max_workers) as executor:
            results_main = list(executor.map(run_a_benchmark, benchmarks))

    # Print table with combined results to make comparison easier
    trunc = lambda s: s[:10] + "\u2026" if len(s) > 10 else s
    combined_results = [
        (
            f"{b:<20}",
            f"{t0:5.1f} {t:5.1f}",
            f"{trunc(f0):<10} {trunc(f):<10}",
            f"{a0:5.1f} {a:5.1f}",
            f"{c0:6d} {c:6d}",
            f"{d0:6d} {d:6d}",
        )
        for ((b, t, f, a, c, d), (_, t0, f0, a0, c0, d0)) in zip(results, results_main)
    ]
    logger.info("\n\n" + tabulate(combined_results, headers, stralign="right") + "\n")

    # Checkout back to branch
    mybranch.checkout()

    # Compare results
    main_headers = ["Benchmark"] + ["M " + h for h in headers[1:]]
    df = pd.merge(
        pd.DataFrame(results_main, columns=main_headers),
        pd.DataFrame(results, columns=headers),
        on="Benchmark",
        how="outer",
    )
    if df.isna().values.any():
        logger.error(f"number of benchmarks changed:\n{df}")
        sys.exit(9)
    accu_regressions = df[df["Correct"] < df["M Correct"]]["Benchmark"]
    addi_regressions = df[df["Additional"] > df["M Additional"]]["Benchmark"]
    time_regressions = df[df["Time (s)"] > 2 * df["M Time (s)"]]["Benchmark"]

    our_time = df["Time (s)"].sum()
    main_time = df["M Time (s)"].sum()
    runtime_change = our_time - main_time

<<<<<<< HEAD
    print(f"Total runtime: {our_time:.2f}s (main: {main_time:.2f}s)")
    print(f"Change in runtime (negative == faster): {runtime_change:+.2f}s ({100 * runtime_change / main_time:+.1f}%)")
=======
    logger.info(f"Total runtime: {our_time:.2f}s (main: {main_time:.2f}s)")
    logger.info(
        f"Change in runtime (negative == faster): {runtime_change:+.2f}s ({100 * runtime_change / main_time:+.1f}%)"
    )
>>>>>>> 7632912b

    our_correct = df["Correct"].sum()
    main_correct = df["M Correct"].sum()
    correct_change = our_correct - main_correct
<<<<<<< HEAD
    print(f"Change in correct rows (higher == better): {correct_change:+d} ({100 * correct_change / main_correct:+.1f}%)")
=======
    logger.info(
        f"Change in correct rows (higher == better): {correct_change:+d} ({100 * correct_change / main_correct:+.1f}%)"
    )
>>>>>>> 7632912b

    our_additional_rows = df["Additional"].sum()
    main_additional_rows = df["M Additional"].sum()
    additional_change = our_additional_rows - main_additional_rows
<<<<<<< HEAD
    print(f"Change in additional rows: {additional_change:+d} ({100 * additional_change / main_additional_rows:+.1f}%)")
=======
    logger.info(
        f"Change in additional rows: {additional_change:+d} ({100 * additional_change / main_additional_rows:+.1f}%)"
    )
>>>>>>> 7632912b

    if len(accu_regressions) + len(addi_regressions) + len(time_regressions) > 0:
        if not accu_regressions.empty:
            logger.error(f"correct rows regressed on: {', '.join(accu_regressions)}")
        if not addi_regressions.empty:
            logger.error(f"additional rows regressed on: {', '.join(addi_regressions)}")
        if not time_regressions.empty:
            logger.error(f"runtime regressed on: {', '.join(time_regressions)}")
        sys.exit(10)
    # TODO also check if any new tables are missing?

    logger.success("No regressions. You're awesome!")


if __name__ == "__main__":
    args_parser = argparse.ArgumentParser()
    args_parser.add_argument(
        "benchmarks_yaml",
        type=str,
        help="Benchmarks specification file",
    )
    args_parser.add_argument(
        "--run",
        type=str,
        default=None,
        help="Run a single benchmark instead of all benchmarks",
    )
    args_parser.add_argument(
        "--dd",
        action="store_true",
        default=False,
        help="Generate DD files, and use GAMS to compare with ground truth",
    )
    args_parser.add_argument(
        "--times_dir",
        type=str,
        default=None,
        help="Absolute path to TIMES_model. Required if using --dd",
    )
    args_parser.add_argument(
        "--skip_csv",
        action="store_true",
        default=False,
        help="Skip generating csv versions of ground truth DD files",
    )
    args_parser.add_argument(
        "--skip_main",
        action="store_true",
        default=False,
        help="Skip running tool on main and reuse existing result files",
    )
    args_parser.add_argument(
        "--skip_regression",
        action="store_true",
        default=False,
        help="Skip regression testing against main branch",
    )
    args_parser.add_argument(
        "--verbose",
        action="store_true",
        default=False,
        help="Print output of run on each benchmark",
    )
    args_parser.add_argument(
        "--debug",
        action="store_true",
        default=False,
        help="Run each benchmark as a function call to allow a debugger to stop at breakpoints in benchmark runs.",
    )
    args = args_parser.parse_args()

    spec = yaml.safe_load(open(args.benchmarks_yaml))
    benchmarks_folder = spec["benchmarks_folder"]
    benchmark_names = [b["name"] for b in spec["benchmarks"]]
    if len(set(benchmark_names)) != len(benchmark_names):
        logger.error(f"Found duplicate name in benchmarks YAML file")
        sys.exit(11)

    if args.dd and args.times_dir is None:
        logger.error(f"--times_dir is required when using --dd")
        sys.exit(12)

    if args.run is not None:
        benchmark = next((b for b in spec["benchmarks"] if b["name"] == args.run), None)
        if benchmark is None:
            logger.error(f"could not find {args.run} in {args.benchmarks_yaml}")
            sys.exit(13)

        _, runtime, gms, acc, cor, add = run_benchmark(
            benchmark,
            benchmarks_folder,
            times_folder=args.times_dir,
            run_gams=args.dd,
            skip_csv=args.skip_csv,
            verbose=args.verbose,
            debug=args.debug,
        )
<<<<<<< HEAD
        print(f"Ran {args.run} in {runtime:.2f}s. {acc}% ({cor} correct, {add} additional).\n" f"GAMS: {gms}")
=======
        logger.info(
            f"Ran {args.run} in {runtime:.2f}s. {acc}% ({cor} correct, {add} additional).\n"
            f"GAMS: {gms}"
        )
>>>>>>> 7632912b
    else:
        run_all_benchmarks(
            benchmarks_folder,
            benchmarks=spec["benchmarks"],
            times_folder=args.times_dir,
            run_gams=args.dd,
            skip_csv=args.skip_csv,
            skip_main=args.skip_main,
            skip_regression=args.skip_regression,
            verbose=args.verbose,
            debug=args.debug,
        )<|MERGE_RESOLUTION|>--- conflicted
+++ resolved
@@ -1,10 +1,10 @@
 import argparse
-import os
 import re
 import shutil
 import subprocess
 import sys
 import time
+from __main__ import parse_args, run
 from collections import namedtuple
 from concurrent.futures import ProcessPoolExecutor
 from functools import partial
@@ -17,63 +17,22 @@
 from loguru import logger
 from tabulate import tabulate
 
-<<<<<<< HEAD
-from dd_to_csv import main
-from xl2times.__main__ import run, parse_args
-from xl2times.utils import max_workers
-
-# set global log level via env var.  Set to INFO if not already set.
-if os.getenv("LOGURU_LEVEL") is None:
-    os.environ["LOGURU_LEVEL"] = "INFO"
-
-log_conf = {
-    "handlers": [
-        {
-            "sink": sys.stdout,
-            "diagnose": False,
-            "format": "<green>{time:YYYY-MM-DD HH:mm:ss.SSS}</green> | <level>{level: <8}</level> : <level>{message}</level> (<cyan>{name}:{"
-            'thread.name}:pid-{process}</cyan> "<cyan>{'
-            'file.path}</cyan>:<cyan>{line}</cyan>")',
-        },
-        {
-            "sink": "./xl2times.log",
-            "enqueue": True,
-            "mode": "a+",
-            "level": "DEBUG",
-            "colorize": False,
-            "serialize": False,
-            "diagnose": False,
-            "rotation": "20 MB",
-            "compression": "zip",
-        },
-    ],
-}
-logger.configure(**log_conf)
-=======
+from utils.dd_to_csv import main
 from xl2times import utils
 from xl2times.utils import max_workers
 
 logger = utils.get_logger()
->>>>>>> 7632912b
 
 
 def parse_result(output: str) -> Tuple[float, int, int]:
     # find pattern in multiline string
     m = re.findall(
-<<<<<<< HEAD
-        r"(\d+\.\d)\% of ground truth rows present in output \((\d+)/(\d+)\), (\d+) additional rows",
-=======
         r"(\d+\.\d)% of ground truth rows present in output \((\d+)/(\d+)\), (\d+) additional rows",
->>>>>>> 7632912b
         output,
         flags=re.MULTILINE,
     )
     if not m or len(m) == 0:
-<<<<<<< HEAD
-        print(f"ERROR: could not parse output of run:\n{output}")
-=======
         logger.error(f"could not parse output of run:\n{output}")
->>>>>>> 7632912b
         sys.exit(2)
     # return (accuracy, num_correct_rows, num_additional_rows)
     m = m[0]
@@ -91,7 +50,9 @@
         return "Error: dd_files not in benchmark"
 
     # Copy GAMS scaffolding
-    scaffolding_folder = path.join(path.dirname(path.realpath(__file__)), "..", "xl2times", "gams_scaffold")
+    scaffolding_folder = path.join(
+        path.dirname(path.realpath(__file__)), "..", "xl2times", "gams_scaffold"
+    )
     shutil.copytree(scaffolding_folder, out_folder, dirs_exist_ok=True)
     # Create link to TIMES source
     if not path.exists(path.join(out_folder, "source")):
@@ -288,7 +249,6 @@
         debug=debug,
     )
 
-<<<<<<< HEAD
     if debug:
         # bypass process pool and call benchmarks directly if --debug is set.
         results = [run_a_benchmark(b) for b in benchmarks]
@@ -296,12 +256,7 @@
         with ProcessPoolExecutor(max_workers=max_workers) as executor:
             results = list(executor.map(run_a_benchmark, benchmarks))
 
-    print("\n\n" + tabulate(results, headers, floatfmt=".1f") + "\n")
-=======
-    with ProcessPoolExecutor(max_workers=max_workers) as executor:
-        results = list(executor.map(run_a_benchmark, benchmarks))
     logger.info("\n\n" + tabulate(results, headers, floatfmt=".1f") + "\n")
->>>>>>> 7632912b
 
     if skip_regression:
         logger.info("Skipping regression tests.")
@@ -310,7 +265,9 @@
     # The rest of this script checks regressions against main
     # so skip it if we're already on main
     repo = git.Repo(".")  # pyright: ignore
-    origin = repo.remotes.origin if "origin" in repo.remotes else repo.remotes[0]  # don't assume remote is called 'origin'
+    origin = (
+        repo.remotes.origin if "origin" in repo.remotes else repo.remotes[0]
+    )  # don't assume remote is called 'origin'
     origin.fetch("main")
     if "main" not in repo.heads:
         repo.create_head("main", origin.refs.main).set_tracking_branch(origin.refs.main)
@@ -333,13 +290,9 @@
                 result = parse_result(f.readlines()[-1])
             # Use a fake runtime and GAMS result
             results_main.append((benchmark["name"], 999, "--", *result))
-<<<<<<< HEAD
-        print(f"Skipped running on main. Using results from {path.join(benchmarks_folder, 'out-main')}")
-=======
         logger.info(
             f"Skipped running on main. Using results from {path.join(benchmarks_folder, 'out-main')}"
         )
->>>>>>> 7632912b
 
     else:
         if repo.is_dirty():
@@ -350,12 +303,8 @@
 
         # Re-run benchmarks on main - check it out and pull
         repo.heads.main.checkout()
-<<<<<<< HEAD
         origin.pull("main")  # if main already exists, make sure it's up to date
-        print("Running benchmarks on main", end="", flush=True)
-=======
-        logger.info("Running benchmarks on main", end="", flush=True)
->>>>>>> 7632912b
+        logger.info("Running benchmarks on main")
         run_a_benchmark = partial(
             run_benchmark,
             benchmarks_folder=benchmarks_folder,
@@ -407,37 +356,24 @@
     main_time = df["M Time (s)"].sum()
     runtime_change = our_time - main_time
 
-<<<<<<< HEAD
-    print(f"Total runtime: {our_time:.2f}s (main: {main_time:.2f}s)")
-    print(f"Change in runtime (negative == faster): {runtime_change:+.2f}s ({100 * runtime_change / main_time:+.1f}%)")
-=======
     logger.info(f"Total runtime: {our_time:.2f}s (main: {main_time:.2f}s)")
     logger.info(
         f"Change in runtime (negative == faster): {runtime_change:+.2f}s ({100 * runtime_change / main_time:+.1f}%)"
     )
->>>>>>> 7632912b
 
     our_correct = df["Correct"].sum()
     main_correct = df["M Correct"].sum()
     correct_change = our_correct - main_correct
-<<<<<<< HEAD
-    print(f"Change in correct rows (higher == better): {correct_change:+d} ({100 * correct_change / main_correct:+.1f}%)")
-=======
     logger.info(
         f"Change in correct rows (higher == better): {correct_change:+d} ({100 * correct_change / main_correct:+.1f}%)"
     )
->>>>>>> 7632912b
 
     our_additional_rows = df["Additional"].sum()
     main_additional_rows = df["M Additional"].sum()
     additional_change = our_additional_rows - main_additional_rows
-<<<<<<< HEAD
-    print(f"Change in additional rows: {additional_change:+d} ({100 * additional_change / main_additional_rows:+.1f}%)")
-=======
     logger.info(
         f"Change in additional rows: {additional_change:+d} ({100 * additional_change / main_additional_rows:+.1f}%)"
     )
->>>>>>> 7632912b
 
     if len(accu_regressions) + len(addi_regressions) + len(time_regressions) > 0:
         if not accu_regressions.empty:
@@ -535,14 +471,10 @@
             verbose=args.verbose,
             debug=args.debug,
         )
-<<<<<<< HEAD
-        print(f"Ran {args.run} in {runtime:.2f}s. {acc}% ({cor} correct, {add} additional).\n" f"GAMS: {gms}")
-=======
         logger.info(
             f"Ran {args.run} in {runtime:.2f}s. {acc}% ({cor} correct, {add} additional).\n"
             f"GAMS: {gms}"
         )
->>>>>>> 7632912b
     else:
         run_all_benchmarks(
             benchmarks_folder,
