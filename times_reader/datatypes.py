from collections import defaultdict
from dataclasses import dataclass
from importlib import resources
from itertools import chain
import json
import re
from typing import Dict, Iterable, List, Set, Tuple
from enum import Enum
from pandas.core.frame import DataFrame

# ============================================================================
# ===============                   CLASSES                   ================
# ============================================================================


class Tag(str, Enum):
    """
    Enum class to enumerate all the accepted table tags by this program.
    You can see a list of all the possible tags in section 2.4 of
    https://iea-etsap.org/docs/Documentation_for_the_TIMES_Model-Part-IV.pdf
    """

    active_p_def = "~ACTIVEPDEF"
    book_regions_map = "~BOOKREGIONS_MAP"
    comagg = "~COMAGG"
    comemi = "~COMEMI"
    currencies = "~CURRENCIES"
    defaultyear = "~DEFAULTYEAR"
    def_units = "~DEFUNITS"
    endyear = "~ENDYEAR"
    fi_comm = "~FI_COMM"
    fi_process = "~FI_PROCESS"
    fi_t = "~FI_T"
    milestoneyears = "~MILESTONEYEARS"
    start_year = "~STARTYEAR"
    tfm_ava = "~TFM_AVA"
    tfm_comgrp = "~TFM_COMGRP"
    tfm_csets = "~TFM_CSETS"
    tfm_dins = "~TFM_DINS"
    tfm_dins_at = "~TFM_DINS-AT"
    tfm_dins_ts = "~TFM_DINS-TS"
    tfm_dins_tsl = "~TFM_DINS-TSL"
    tfm_fill = "~TFM_FILL"
    tfm_fill_r = "~TFM_FILL-R"
    tfm_ins = "~TFM_INS"
    tfm_ins_at = "~TFM_INS-AT"
    tfm_ins_ts = "~TFM_INS-TS"
    tfm_ins_tsl = "~TFM_INS-TSL"
    tfm_ins_txt = "~TFM_INS-TXT"
    tfm_mig = "~TFM_MIG"
    tfm_psets = "~TFM_PSETS"
    tfm_topdins = "~TFM_TOPDINS"
    tfm_topins = "~TFM_TOPINS"
    tfm_upd = "~TFM_UPD"
    tfm_upd_at = "~TFM_UPD-AT"
    tfm_upd_ts = "~TFM_UPD-TS"
    time_periods = "~TIMEPERIODS"
    time_slices = "~TIMESLICES"
    tradelinks = "~TRADELINKS"
    tradelinks_dins = "~TRADELINKS_DINS"
    uc_sets = "~UC_SETS"
    uc_t = "~UC_T"
    # This is used by Veda for unit conversion when displaying results
    unitconversion = "~UNITCONVERSION"

    @classmethod
    def has_tag(cls, tag):
        return tag in cls._value2member_map_


@dataclass
class EmbeddedXlTable:
    """This class defines a table object as a pandas dataframe wrapped with some metadata.

    Attributes:
        tag         Table tag associated with this table in the excel file used as input. You can see a list of all the
                    possible tags in section 2.4 of https://iea-etsap.org/docs/Documentation_for_the_TIMES_Model-Part-IV.pdf
        uc_sets     User constrained tables are declared with tags which indicate their type and domain of coverage. This variable contains these two values.
                    See section 2.4.7 in https://iea-etsap.org/docs/Documentation_for_the_TIMES_Model-Part-IV.pdf
        sheetname   Name of the excel worksheet where this table was extracted from.
        range       Range of rows and columns that contained this table in the original excel worksheet.
        filename    Name of the original excel file where this table was extracted from.
        dataframe   Pandas dataframe containing the values of the table.
    """

    tag: str
    uc_sets: Dict[str, str]
    sheetname: str
    range: str
    filename: str
    dataframe: DataFrame

    def __eq__(self, o: object) -> bool:
        if not isinstance(o, EmbeddedXlTable):
            return False
        return (
            self.tag == o.tag
            and self.uc_sets == o.uc_sets
            and self.range == o.range
            and self.filename == o.filename
            and self.dataframe.shape == o.dataframe.shape
            and (
                len(self.dataframe) == 0  # Empty tables don't affect our output
                or self.dataframe.sort_index(axis=1).equals(
                    o.dataframe.sort_index(axis=1)
                )
            )
        )

    def __str__(self) -> str:
        df_str = self.dataframe.to_csv(index=False, lineterminator="\n")
        return f"EmbeddedXlTable(tag={self.tag}, uc_sets={self.uc_sets}, sheetname={self.sheetname}, range={self.range}, filename={self.filename}, dataframe=\n{df_str}{self.dataframe.shape})"


@dataclass
class TimesXlMap:
    """This class defines mapping data objects between the TIMES excel tables
    used by the tool for input and the transformed tables it outputs. The mappings
    are defined in the times_mapping.txt file.

    Attributes:
        times_name      Name of the table in its output form.
        times_cols      Name of the columns that the table will have in its output form.
                        They will be in the header of the output csv files.
        xl_name         Tag for the Excel table used as input. You can see a list of all the
                        possible tags in section 2.4 of https://iea-etsap.org/docs/Documentation_for_the_TIMES_Model-Part-IV.pdf
        xl_cols         Columns from the Excel table used as input.
        col_map         A mapping from Excel column names to Times column names.
        filter_rows     A map from column name to value to filter rows to. If {}, all
                        rows are outputted. E.g., {'Attribute': 'COM_ELAST'}
    """

    times_name: str
    times_cols: List[str]
    xl_name: str
    xl_cols: List[str]
    col_map: Dict[str, str]
    filter_rows: Dict[str, str]


class Config:
    """Encapsulates all configuration options for a run of the tool, including
    the mapping betwen excel tables and output tables, categories of tables, etc.
    """

    times_xl_maps: List[TimesXlMap]
    dd_table_order: Iterable[str]
    all_attributes: Set[str]
    # For each tag, this dictionary maps each column alias to the normalized name
    column_aliases: Dict[Tag, Dict[str, str]]
    # For each tag, this dictionary specifies comment row symbols by column name
    row_comment_chars: Dict[Tag, Dict[str, list]]
    veda_attr_defaults: Dict[str, Dict[str, list]]

    def __init__(
        self,
        mapping_file: str,
        times_info_file: str,
        veda_tags_file: str,
        veda_attr_defaults_file: str,
    ):
        self.times_xl_maps = Config._read_mappings(mapping_file)
        self.dd_table_order, self.all_attributes = Config._process_times_info(
            times_info_file
        )
        self.column_aliases, self.row_comment_chars = Config._read_veda_tags_info(
            veda_tags_file
        )
        self.veda_attr_defaults = Config._read_veda_attr_defaults(
            veda_attr_defaults_file
        )

    @staticmethod
    def _process_times_info(times_info_file: str) -> Tuple[Iterable[str], Set[str]]:
        # Read times_info_file and compute dd_table_order:
        # We output tables in order by categories: set, subset, subsubset, md-set, and parameter
        with resources.open_text("times_reader.config", times_info_file) as f:
            table_info = json.load(f)
        categories = ["set", "subset", "subsubset", "md-set", "parameter"]
        cat_to_tables = defaultdict(list)
        for item in table_info:
            cat_to_tables[item["gams-cat"]].append(item["name"])
        unknown_cats = {item["gams-cat"] for item in table_info} - set(categories)
        if unknown_cats:
            print(f"WARNING: Unknown categories in times-info.json: {unknown_cats}")
        dd_table_order = chain.from_iterable(
            (sorted(cat_to_tables[c]) for c in categories)
        )

        # Compute the set of all attributes, i.e. all entities with category = parameter
        attributes = {
            item["name"].lower()
            for item in table_info
            if item["gams-cat"] == "parameter"
        }
        return dd_table_order, attributes

    @staticmethod
    def _read_mappings(filename: str) -> List[TimesXlMap]:
        """
        Function to load mappings from a text file between the excel sheets we use as input and
        the tables we give as output. The mappings have the following structure:

        OUTPUT_TABLE[DATAYEAR,VALUE] = ~TimePeriods(Year,B)

        where OUTPUT_TABLE is the name of the table we output and it includes a list of the
        different fields or column names it includes. On the other side, TimePeriods is the type
        of table that we will use as input to produce that table, and the arguments are the
        columns of that table to use to produce the output. The last argument can be of the
        form `Attribute:ATTRNAME` which means the output will be filtered to only the rows of
        the input table that have `ATTRNAME` in the Attribute column.

        The mappings are loaded into TimesXlMap objects. See the description of that class for more
        information of the different fields they contain.

        :param filename:        Name of the text file containing the mappings.
        :return:                List of mappings in TimesXlMap format.
        """
        mappings = []
        dropped = []
        with resources.open_text("times_reader.config", filename) as file:
            while True:
                line = file.readline().rstrip()
                if line == "":
                    break
                (times, xl) = line.split(" = ")
                (times_name, times_cols_str) = list(
                    filter(None, re.split("\[|\]", times))
                )
                (xl_name, xl_cols_str) = list(filter(None, re.split("\(|\)", xl)))
                times_cols = times_cols_str.split(",")
                xl_cols = xl_cols_str.split(",")
                filter_rows = {}
                for i, s in enumerate(xl_cols):
                    if ":" in s:
                        [col_name, col_val] = s.split(":")
                        filter_rows[col_name.strip().lower()] = col_val.strip()
                xl_cols = [s.lower() for s in xl_cols if ":" not in s]

                # TODO remove: Filter out mappings that are not yet finished
                if xl_name != "~TODO" and not any(
                    c.startswith("TODO") for c in xl_cols
                ):
                    col_map = {}
                    assert len(times_cols) <= len(xl_cols)
                    for index, value in enumerate(times_cols):
                        col_map[value] = xl_cols[index]
                    # Uppercase and validate tags:
                    if xl_name.startswith("~"):
                        xl_name = xl_name.upper()
                    entry = TimesXlMap(
                        times_name=times_name,
                        times_cols=times_cols,
                        xl_name=xl_name,
                        xl_cols=xl_cols,
                        col_map=col_map,
                        filter_rows=filter_rows,
                    )
                    mappings.append(entry)
                else:
                    dropped.append(line)

        if len(dropped) > 0:
            print(
                f"WARNING: Dropping {len(dropped)} mappings that are not yet complete"
            )
        return mappings

    @staticmethod
<<<<<<< HEAD
    def _read_veda_tags_info(veda_tags_file: str) -> Dict[Tag, Dict[str, str]]:
        def to_tag(s: str) -> Tag:
            # The file stores the tag name in lowercase, and without the ~
            return Tag("~" + s.upper())

        # Read veda_tags_file
=======
    def _read_veda_tags_info(
        veda_tags_file: str,
    ) -> Tuple[Dict[Tag, Dict[str, str]], Dict[Tag, Dict[str, list]]]:
>>>>>>> f386a364
        with resources.open_text("times_reader.config", veda_tags_file) as f:
            veda_tags_info = json.load(f)

        # Check that all the tags we use are present in veda_tags_file
        tags = {to_tag(tag_info["tag_name"]) for tag_info in veda_tags_info}
        for tag in Tag:
            if tag not in tags:
                print(
                    f"WARNING: datatypes.Tag has an unknown Tag {tag} not in {veda_tags_file}"
                )

        column_aliases = {}
        row_comment_chars = {}

        for tag_info in veda_tags_info:
            if "tag_fields" in tag_info:
<<<<<<< HEAD
                tag_name = to_tag(tag_info["tag_name"])
=======
                # The file stores the tag name in lowercase, and without the ~
                tag_name = "~" + tag_info["tag_name"].upper()
                # Process column aliases:
>>>>>>> f386a364
                column_aliases[tag_name] = {}
                names = tag_info["tag_fields"]["fields_names"]
                aliases = tag_info["tag_fields"]["fields_aliases"]
                assert len(names) == len(aliases)
                for name, aliases in zip(names, aliases):
                    for alias in aliases:
                        column_aliases[tag_name][alias] = name
                # Process comment chars:
                row_comment_chars[tag_name] = {}
                chars = tag_info["tag_fields"]["row_ignore_symbol"]
                assert len(names) == len(chars)
                for name, chars_list in zip(names, chars):
                    row_comment_chars[tag_name][name] = chars_list
        return column_aliases, row_comment_chars

    @staticmethod
    def _read_veda_attr_defaults(
        veda_attr_defaults_file: str,
    ) -> Dict[str, Dict[str, list]]:
        # Read veda_tags_file
        with resources.open_text("times_reader.config", veda_attr_defaults_file) as f:
            defaults = json.load(f)

        veda_attr_defaults = {
            "aliases": defaultdict(list),
            "commodity": {},
            "limtype": {"FX": [], "LO": [], "UP": []},
            "tslvl": {"DAYNITE": [], "ANNUAL": []},
        }

        for attr, attr_info in defaults.items():
            # Populate aliases by attribute dictionary
            if "times-attribute" in attr_info:
                times_attr = attr_info["times-attribute"]
                veda_attr_defaults["aliases"][times_attr].append(attr)

            if "defaults" in attr_info:
                attr_defaults = attr_info["defaults"]

                if "commodity" in attr_defaults:
                    veda_attr_defaults["commodity"][attr] = attr_defaults["commodity"]

                if "limtype" in attr_defaults:
                    limtype = attr_defaults["limtype"]
                    veda_attr_defaults["limtype"][limtype].append(attr)

                if "ts-level" in attr_defaults:
                    tslvl = attr_defaults["ts-level"]
                    veda_attr_defaults["tslvl"][tslvl].append(attr)

        return veda_attr_defaults<|MERGE_RESOLUTION|>--- conflicted
+++ resolved
@@ -267,18 +267,14 @@
         return mappings
 
     @staticmethod
-<<<<<<< HEAD
-    def _read_veda_tags_info(veda_tags_file: str) -> Dict[Tag, Dict[str, str]]:
+    def _read_veda_tags_info(
+        veda_tags_file: str,
+    ) -> Tuple[Dict[Tag, Dict[str, str]], Dict[Tag, Dict[str, list]]]:
         def to_tag(s: str) -> Tag:
             # The file stores the tag name in lowercase, and without the ~
             return Tag("~" + s.upper())
 
         # Read veda_tags_file
-=======
-    def _read_veda_tags_info(
-        veda_tags_file: str,
-    ) -> Tuple[Dict[Tag, Dict[str, str]], Dict[Tag, Dict[str, list]]]:
->>>>>>> f386a364
         with resources.open_text("times_reader.config", veda_tags_file) as f:
             veda_tags_info = json.load(f)
 
@@ -295,13 +291,8 @@
 
         for tag_info in veda_tags_info:
             if "tag_fields" in tag_info:
-<<<<<<< HEAD
                 tag_name = to_tag(tag_info["tag_name"])
-=======
-                # The file stores the tag name in lowercase, and without the ~
-                tag_name = "~" + tag_info["tag_name"].upper()
                 # Process column aliases:
->>>>>>> f386a364
                 column_aliases[tag_name] = {}
                 names = tag_info["tag_fields"]["fields_names"]
                 aliases = tag_info["tag_fields"]["fields_aliases"]
