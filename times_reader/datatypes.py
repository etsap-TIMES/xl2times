--- conflicted
+++ resolved
@@ -163,27 +163,17 @@
         veda_attr_defaults_file: str,
     ):
         self.times_xl_maps = Config._read_mappings(mapping_file)
-<<<<<<< HEAD
         (
             self.dd_table_order,
             self.all_attributes,
             param_mappings,
         ) = Config._process_times_info(times_info_file)
-        self.column_aliases, self.row_comment_chars = Config._read_veda_tags_info(
-            veda_tags_file
-        )
-        self.veda_attr_defaults = Config._read_veda_attr_defaults(
-=======
-        self.dd_table_order, self.all_attributes = Config._process_times_info(
-            times_info_file
-        )
         (
             self.column_aliases,
             self.row_comment_chars,
             self.discard_if_empty,
         ) = Config._read_veda_tags_info(veda_tags_file)
         self.veda_attr_defaults, self.attr_aliases = Config._read_veda_attr_defaults(
->>>>>>> 8869a687
             veda_attr_defaults_file
         )
         # Migration in progress: use parameter mappings from times_info_file for now
