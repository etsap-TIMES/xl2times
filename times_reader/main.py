--- conflicted
+++ resolved
@@ -2,10 +2,7 @@
 from pandas.core.frame import DataFrame
 import pandas as pd
 from typing import Dict, List
-<<<<<<< HEAD
-=======
 from itertools import chain
->>>>>>> c316d6d2
 import re
 import os
 import json
