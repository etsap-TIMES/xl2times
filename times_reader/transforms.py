--- conflicted
+++ resolved
@@ -2181,7 +2181,20 @@
     return output
 
 
-<<<<<<< HEAD
+def rename_cgs(input: Dict[str, DataFrame]) -> Dict[str, DataFrame]:
+
+    output = {}
+    for table_type, df in input.items():
+        if table_type == datatypes.Tag.tfm_ins:
+            i = df["Other_Indexes"].isin(["NRGO"])
+            df.loc[i, "Other_Indexes"] = (
+                df["PSet_PN"].astype(str) + "_" + df["Other_Indexes"].astype(str)
+            )
+
+        output[table_type] = df
+    return output
+
+
 def apply_more_fixups(input: Dict[str, DataFrame]) -> Dict[str, DataFrame]:
     output = {}
     # TODO: This should only be applied to processes introduced in BASE
@@ -2233,19 +2246,6 @@
 
         output[table_type] = df
 
-=======
-def rename_cgs(input: Dict[str, DataFrame]) -> Dict[str, DataFrame]:
-
-    output = {}
-    for table_type, df in input.items():
-        if table_type == datatypes.Tag.tfm_ins:
-            i = df["Other_Indexes"].isin(["NRGO"])
-            df.loc[i, "Other_Indexes"] = (
-                df["PSet_PN"].astype(str) + "_" + df["Other_Indexes"].astype(str)
-            )
-
-        output[table_type] = df
->>>>>>> 1f231621
     return output
 
 
