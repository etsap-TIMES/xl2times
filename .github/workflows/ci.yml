name: CI

on:
  # Triggers the workflow on push or pull request events but only for the main branch
  push:
    branches: [main]
  pull_request:
    branches: [main]
  release:
    types: [published]

  # Allows you to run this workflow manually from the Actions tab
  workflow_dispatch:

jobs:
  CI:
    runs-on: ubuntu-latest
    permissions:
      id-token: write

    env:
      PY_VERSION: "3.11"
      REF_TIMES_model: "b488fb07f0899ee8b7e710c230b1a9414fa06f7d"
      REF_demos-xlsx: "34a2a5c044cc0bbea1357de50db2f5f02d575181"
      REF_demos-dd: "2848a8a8e2fdcf0cdf7f83eefbdd563b0bb74e86"
      REF_tim: "e820d8002adc6b1526a3bffcc439219b28d0eed5"
      REF_tim-gams: "703f6a4e1d0bedd95c3ebdae534496f3a7e1b7cc"
      CACHE_KEY: 1 # Use this for manual cache key bumps, e.g., when caching code changes

    steps:
      - uses: actions/checkout@v3
        with:
          path: xl2times

      - name: Set up Python
        uses: actions/setup-python@v5
        with:
          python-version: ${{ env.PY_VERSION }}

      - name: Build and install xl2times
        working-directory: xl2times
        run: |
          python -m venv .venv
          source .venv/bin/activate
          pip install --upgrade pip build
          pip install -e .[dev]
          # Build xl2times
          rm -rf dist || true
          python -m build
          # Install the built wheel file to imitiate users installing from PyPI:
          pip uninstall --yes xl2times
          pip install --find-links=dist xl2times

      - name: Check code formatting
        working-directory: xl2times
        # Run this step after install so that pyright can find dependencies like pandas
        run: |
          source .venv/bin/activate
          pre-commit install
          pre-commit run --all-files

      - name: Run unit tests
        working-directory: xl2times
        run: |
          source .venv/bin/activate
          pytest

      # ---------- Prepare ETSAP Demo models

      - uses: actions/checkout@v3
        with:
          repository: etsap-TIMES/TIMES_model
          path: TIMES_model
          ref: ${{ env.REF_TIMES_model }}

      - uses: actions/checkout@v3
        with:
          repository: olejandro/demos-dd
          path: xl2times/benchmarks/dd
          ref: ${{ env.REF_demos-dd }}

      - uses: actions/checkout@v3
        with:
          repository: olejandro/demos-xlsx
          path: xl2times/benchmarks/xlsx
          ref: ${{ env.REF_demos-xlsx }}
          token: ${{ secrets.GH_PAT_DEMOS_XLSX }}

      # ---------- Prepare TIMES Ireland Model

      # We add this model as the directory `ireland` under `benchmarks/{xlsx,dd}/`
      # so that the run_benchmarks.py script runs this model too
      - uses: actions/checkout@v3
        with:
          repository: esma-cgep/tim
          path: xl2times/benchmarks/xlsx/Ireland
          ref: ${{ env.REF_tim }}

      - uses: actions/checkout@v3
        with:
          repository: esma-cgep/tim-gams
          path: xl2times/benchmarks/dd/Ireland
          ref: ${{ env.REF_tim-gams }}

      # ---------- Install GAMS

      - name: Install GAMS
        env:
          GAMS_LICENSE: ${{ secrets.GAMS_LICENSE }}
        if: ${{ env.GAMS_LICENSE != '' }}
        run: |
          curl https://d37drm4t2jghv5.cloudfront.net/distributions/48.2.0/linux/linux_x64_64_sfx.exe -o linux_x64_64_sfx.exe
          chmod +x linux_x64_64_sfx.exe
          mkdir GAMS
          pushd  GAMS
          ../linux_x64_64_sfx.exe > /dev/null && echo Successfully installed GAMS
          export PATH=$PATH:$(pwd)/gams48.2_linux_x64_64_sfx
          popd

      # ---------- Run tool, check for regressions

      - name: Restore XLSX cache directory from cache
        id: cache
        uses: actions/cache/restore@v4
        with:
          path: ~/.cache/xl2times
          # Cache key is refs of the input xlsx repos, since that's what is cached
          key: ${{ runner.os }}-${{ env.CACHE_KEY }}-py-${{ env.PY_VERSION }}-${{ env.REF_demos-xlsx }}-${{ env.REF_tim }}
          # If we can't find the exact key for the TIM repo, still use the cache if the demos repo ref matches
          restore-keys: |
            ${{ runner.os }}-${{ env.CACHE_KEY }}-py-${{ env.PY_VERSION }}-${{ env.REF_demos-xlsx }}-${{ env.REF_tim }}-
            ${{ runner.os }}-${{ env.CACHE_KEY }}-py-${{ env.PY_VERSION }}-${{ env.REF_demos-xlsx }}-
            ${{ runner.os }}-${{ env.CACHE_KEY }}-py-${{ env.PY_VERSION }}-

      - name: Run tool on all benchmarks
        env:
          GAMS_LICENSE: ${{ secrets.GAMS_LICENSE }}
        if: ${{ env.GAMS_LICENSE != '' }}
        working-directory: xl2times
        # Use tee to also save the output to out.txt so that the summary table can be
        # printed again in the next step.
        # Save the return code to retcode.txt so that the next step can fail the action
        run: |
          source .venv/bin/activate
          export PATH=$PATH:$GITHUB_WORKSPACE/GAMS/gams48.2_linux_x64_64_sfx
          (python utils/run_benchmarks.py benchmarks.yml \
              --dd --times_dir $GITHUB_WORKSPACE/TIMES_model \
              --verbose \
              | tee out.txt; \
            echo ${PIPESTATUS[0]} > retcode.txt)

      - name: Run CSV-only regression tests (no GAMS license)
        env:
          GAMS_LICENSE: ${{ secrets.GAMS_LICENSE }}
        if: ${{ env.GAMS_LICENSE == '' }}
        working-directory: xl2times
        # Run without --dd flag if GAMS license secret doesn't exist.
        # Useful for testing for (CSV) regressions in forks before creating PRs.
        run: |
          source .venv/bin/activate
<<<<<<< HEAD
          export PATH=$PATH:$GITHUB_WORKSPACE/GAMS/gams48.2_linux_x64_64_sfx
=======
>>>>>>> 5d030746
          (python utils/run_benchmarks.py benchmarks.yml \
              --times_dir $GITHUB_WORKSPACE/TIMES_model \
              --verbose \
              | tee out.txt; \
          echo ${PIPESTATUS[0]} > retcode.txt)

      - name: Print summary
        working-directory: xl2times
        run: |
          sed -n '/Benchmark *Time.*Accuracy/h;//!H;$!d;x;//p' out.txt
          exit $(cat retcode.txt)

      - uses: actions/cache/save@v4
        # Save the cache even if the regression tests fail
        if: always() && !steps.cache-restore.outputs.cache-hit
        with:
          path: ~/.cache/xl2times
          key: ${{ runner.os }}-${{ env.CACHE_KEY }}-py-${{ env.PY_VERSION }}-${{ env.REF_demos-xlsx }}-${{ env.REF_tim }}

      # ---------- Upload package to PyPI on release

      - name: Publish to PyPI
        if: github.event_name == 'release' && github.event.action == 'published'
        uses: pypa/gh-action-pypi-publish@release/v1
        with:
          packages-dir: xl2times/dist/<|MERGE_RESOLUTION|>--- conflicted
+++ resolved
@@ -20,15 +20,10 @@
 
     env:
       PY_VERSION: "3.11"
-      REF_TIMES_model: "b488fb07f0899ee8b7e710c230b1a9414fa06f7d"
-      REF_demos-xlsx: "34a2a5c044cc0bbea1357de50db2f5f02d575181"
-      REF_demos-dd: "2848a8a8e2fdcf0cdf7f83eefbdd563b0bb74e86"
-      REF_tim: "e820d8002adc6b1526a3bffcc439219b28d0eed5"
-      REF_tim-gams: "703f6a4e1d0bedd95c3ebdae534496f3a7e1b7cc"
       CACHE_KEY: 1 # Use this for manual cache key bumps, e.g., when caching code changes
 
     steps:
-      - uses: actions/checkout@v3
+      - uses: actions/checkout@v4
         with:
           path: xl2times
 
@@ -65,42 +60,21 @@
           source .venv/bin/activate
           pytest
 
-      # ---------- Prepare ETSAP Demo models
+      # ---------- Setup benchmark repositories
 
-      - uses: actions/checkout@v3
-        with:
-          repository: etsap-TIMES/TIMES_model
-          path: TIMES_model
-          ref: ${{ env.REF_TIMES_model }}
+      - name: Setup benchmark repositories
+        working-directory: xl2times
+        run: |
+          ./setup-benchmarks.sh
+        env:
+          GH_PAT_DEMOS_XLSX: ${{ secrets.GH_PAT_DEMOS_XLSX }}
 
-      - uses: actions/checkout@v3
-        with:
-          repository: olejandro/demos-dd
-          path: xl2times/benchmarks/dd
-          ref: ${{ env.REF_demos-dd }}
-
-      - uses: actions/checkout@v3
-        with:
-          repository: olejandro/demos-xlsx
-          path: xl2times/benchmarks/xlsx
-          ref: ${{ env.REF_demos-xlsx }}
-          token: ${{ secrets.GH_PAT_DEMOS_XLSX }}
-
-      # ---------- Prepare TIMES Ireland Model
-
-      # We add this model as the directory `ireland` under `benchmarks/{xlsx,dd}/`
-      # so that the run_benchmarks.py script runs this model too
-      - uses: actions/checkout@v3
-        with:
-          repository: esma-cgep/tim
-          path: xl2times/benchmarks/xlsx/Ireland
-          ref: ${{ env.REF_tim }}
-
-      - uses: actions/checkout@v3
-        with:
-          repository: esma-cgep/tim-gams
-          path: xl2times/benchmarks/dd/Ireland
-          ref: ${{ env.REF_tim-gams }}
+      - name: Convert Times-NZ to XLSX
+        working-directory: xl2times
+        run: |
+          sudo apt update
+          sudo apt install libreoffice-calc default-jre libreoffice-java-common
+          find benchmarks/TIMES-NZ -name "*.xls" -type f -printf "soffice --convert-to xlsx --outdir '%h' '%p'\n" | bash
 
       # ---------- Install GAMS
 
@@ -124,13 +98,8 @@
         uses: actions/cache/restore@v4
         with:
           path: ~/.cache/xl2times
-          # Cache key is refs of the input xlsx repos, since that's what is cached
-          key: ${{ runner.os }}-${{ env.CACHE_KEY }}-py-${{ env.PY_VERSION }}-${{ env.REF_demos-xlsx }}-${{ env.REF_tim }}
-          # If we can't find the exact key for the TIM repo, still use the cache if the demos repo ref matches
-          restore-keys: |
-            ${{ runner.os }}-${{ env.CACHE_KEY }}-py-${{ env.PY_VERSION }}-${{ env.REF_demos-xlsx }}-${{ env.REF_tim }}-
-            ${{ runner.os }}-${{ env.CACHE_KEY }}-py-${{ env.PY_VERSION }}-${{ env.REF_demos-xlsx }}-
-            ${{ runner.os }}-${{ env.CACHE_KEY }}-py-${{ env.PY_VERSION }}-
+          # Cache key is manual key + python version
+          key: ${{ runner.os }}-${{ env.CACHE_KEY }}-py-${{ env.PY_VERSION }}
 
       - name: Run tool on all benchmarks
         env:
@@ -158,10 +127,6 @@
         # Useful for testing for (CSV) regressions in forks before creating PRs.
         run: |
           source .venv/bin/activate
-<<<<<<< HEAD
-          export PATH=$PATH:$GITHUB_WORKSPACE/GAMS/gams48.2_linux_x64_64_sfx
-=======
->>>>>>> 5d030746
           (python utils/run_benchmarks.py benchmarks.yml \
               --times_dir $GITHUB_WORKSPACE/TIMES_model \
               --verbose \
