--- conflicted
+++ resolved
@@ -8,11 +8,7 @@
 
 [project]
 name = "xl2times"
-<<<<<<< HEAD
-version = "0.2.2"
-=======
 version = "0.3.0"
->>>>>>> f77826cd
 authors = [
     { name="Sam Webster", email="13457618+samwebster@users.noreply.github.com" },
     { name="Tom Minka", email="8955276+tminka@users.noreply.github.com" },
